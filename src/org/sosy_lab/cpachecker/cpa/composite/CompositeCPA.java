/*
 *  CPAchecker is a tool for configurable software verification.
 *  This file is part of CPAchecker.
 *
 *  Copyright (C) 2007-2014  Dirk Beyer
 *  All rights reserved.
 *
 *  Licensed under the Apache License, Version 2.0 (the "License");
 *  you may not use this file except in compliance with the License.
 *  You may obtain a copy of the License at
 *
 *      http://www.apache.org/licenses/LICENSE-2.0
 *
 *  Unless required by applicable law or agreed to in writing, software
 *  distributed under the License is distributed on an "AS IS" BASIS,
 *  WITHOUT WARRANTIES OR CONDITIONS OF ANY KIND, either express or implied.
 *  See the License for the specific language governing permissions and
 *  limitations under the License.
 *
 *
 *  CPAchecker web page:
 *    http://cpachecker.sosy-lab.org
 */
package org.sosy_lab.cpachecker.cpa.composite;

import com.google.common.base.Preconditions;
import com.google.common.collect.ImmutableList;
import com.google.common.collect.ImmutableList.Builder;

import org.sosy_lab.common.configuration.InvalidConfigurationException;
import org.sosy_lab.common.configuration.Option;
import org.sosy_lab.common.configuration.Options;
import org.sosy_lab.cpachecker.cfa.CFA;
import org.sosy_lab.cpachecker.cfa.model.CFAEdge;
import org.sosy_lab.cpachecker.cfa.model.CFANode;
import org.sosy_lab.cpachecker.core.defaults.AbstractCPAFactory;
import org.sosy_lab.cpachecker.core.defaults.MergeSepOperator;
import org.sosy_lab.cpachecker.core.defaults.SimplePrecisionAdjustment;
import org.sosy_lab.cpachecker.core.interfaces.AbstractDomain;
import org.sosy_lab.cpachecker.core.interfaces.AbstractState;
import org.sosy_lab.cpachecker.core.interfaces.CPAFactory;
import org.sosy_lab.cpachecker.core.interfaces.ConfigurableProgramAnalysis;
import org.sosy_lab.cpachecker.core.interfaces.ConfigurableProgramAnalysisWithBAM;
import org.sosy_lab.cpachecker.core.interfaces.MergeOperator;
import org.sosy_lab.cpachecker.core.interfaces.Precision;
import org.sosy_lab.cpachecker.core.interfaces.PrecisionAdjustment;
import org.sosy_lab.cpachecker.core.interfaces.Reducer;
import org.sosy_lab.cpachecker.core.interfaces.StateSpacePartition;
import org.sosy_lab.cpachecker.core.interfaces.Statistics;
import org.sosy_lab.cpachecker.core.interfaces.StatisticsProvider;
import org.sosy_lab.cpachecker.core.interfaces.StopOperator;
import org.sosy_lab.cpachecker.core.interfaces.TransferRelation;
import org.sosy_lab.cpachecker.core.interfaces.WrapperCPA;
import org.sosy_lab.cpachecker.core.interfaces.pcc.ProofChecker;
import org.sosy_lab.cpachecker.cpa.predicate.PredicateAbstractionManager;
import org.sosy_lab.cpachecker.exceptions.CPAException;
import org.sosy_lab.cpachecker.exceptions.CPATransferException;

import java.util.ArrayList;
import java.util.Collection;
import java.util.List;

public class CompositeCPA implements ConfigurableProgramAnalysis, StatisticsProvider, WrapperCPA, ConfigurableProgramAnalysisWithBAM, ProofChecker {

  @Options(prefix="cpa.composite")
  private static class CompositeOptions {
    @Option(secure=true, toUppercase=true, values={"PLAIN", "AGREE"},
        description="which composite merge operator to use (plain or agree)\n"
          + "Both delegate to the component cpas, but agree only allows "
          + "merging if all cpas agree on this. This is probably what you want.")
    private String merge = "AGREE";

    @Option(secure=true,
    description="inform Composite CPA if it is run in a CPA enabled analysis because then it must "
      + "behave differently during merge.")
    private boolean inCPAEnabledAnalysis = false;

    @Option(secure=true, description="Separate the target states when building the product.")
    private boolean separateTargetStates = false;
  }

  private static class CompositeCPAFactory extends AbstractCPAFactory {

    private CFA cfa = null;
    private ImmutableList<ConfigurableProgramAnalysis> cpas = null;

    @Override
    public ConfigurableProgramAnalysis createInstance() throws InvalidConfigurationException {
      Preconditions.checkState(cpas != null, "CompositeCPA needs wrapped CPAs!");
      Preconditions.checkState(cfa != null, "CompositeCPA needs CFA information!");

      CompositeOptions options = new CompositeOptions();
      getConfiguration().inject(options);

      ImmutableList.Builder<AbstractDomain> domains = ImmutableList.builder();
      ImmutableList.Builder<TransferRelation> transferRelations = ImmutableList.builder();
      ImmutableList.Builder<MergeOperator> mergeOperators = ImmutableList.builder();
      ImmutableList.Builder<StopOperator> stopOperators = ImmutableList.builder();
      ImmutableList.Builder<PrecisionAdjustment> precisionAdjustments = ImmutableList.builder();
      ImmutableList.Builder<SimplePrecisionAdjustment> simplePrecisionAdjustments = ImmutableList.builder();

      boolean mergeSep = true;
      boolean simplePrec = true;

      PredicateAbstractionManager abmgr = null;

      for (ConfigurableProgramAnalysis sp : cpas) {
        if (sp instanceof org.sosy_lab.cpachecker.cpa.predicate.PredicateCPA) {
          abmgr = ((org.sosy_lab.cpachecker.cpa.predicate.PredicateCPA)sp).getPredicateManager();
        }

        domains.add(sp.getAbstractDomain());
        transferRelations.add(sp.getTransferRelation());
        stopOperators.add(sp.getStopOperator());

        PrecisionAdjustment prec = sp.getPrecisionAdjustment();
        if (prec instanceof SimplePrecisionAdjustment) {
          simplePrecisionAdjustments.add((SimplePrecisionAdjustment) prec);
        } else {
          simplePrec = false;
        }
        precisionAdjustments.add(prec);

        MergeOperator merge = sp.getMergeOperator();
        if (merge != MergeSepOperator.getInstance()) {
          mergeSep = false;
        }
        mergeOperators.add(merge);
      }

      ImmutableList<StopOperator> stopOps = stopOperators.build();

      MergeOperator compositeMerge;
      if (mergeSep) {
        compositeMerge = MergeSepOperator.getInstance();
      } else {
        if (options.inCPAEnabledAnalysis) {
          if (options.merge.equals("AGREE")) {
            compositeMerge = new CompositeMergeAgreeCPAEnabledAnalysisOperator(mergeOperators.build(), stopOps, abmgr);
          } else {
            throw new InvalidConfigurationException("Merge PLAIN is currently not supported in predicated analysis");
          }
        } else {
          if (options.merge.equals("AGREE")) {
            compositeMerge = new CompositeMergeAgreeOperator(mergeOperators.build(), stopOps);
          } else if (options.merge.equals("PLAIN")) {
            compositeMerge = new CompositeMergePlainOperator(mergeOperators.build());
          } else {
            throw new AssertionError();
          }
        }
      }

      CompositeDomain compositeDomain = new CompositeDomain(domains.build());
      CompositeStopOperator compositeStop = new CompositeStopOperator(stopOps);

      final TransferRelation compositeTransfer;
      if (options.separateTargetStates) {
        compositeTransfer = new CompositeTransferRelationNoFullCrossProd(transferRelations.build(), getConfiguration(), cfa);
      } else {
        compositeTransfer = new CompositeTransferRelation(transferRelations.build(), getConfiguration(), cfa);
      }



      PrecisionAdjustment compositePrecisionAdjustment;
      if (simplePrec) {
        compositePrecisionAdjustment = new CompositeSimplePrecisionAdjustment(simplePrecisionAdjustments.build());
      } else {
        compositePrecisionAdjustment =
            new CompositePrecisionAdjustment(precisionAdjustments.build(), getLogger());
      }

      return new CompositeCPA(
          compositeDomain, compositeTransfer, compositeMerge, compositeStop,
          compositePrecisionAdjustment, cpas);
    }

    @Override
    public CPAFactory setChild(ConfigurableProgramAnalysis pChild)
        throws UnsupportedOperationException {
      throw new UnsupportedOperationException("Use CompositeCPA to wrap several CPAs!");
    }

    @Override
    public CPAFactory setChildren(List<ConfigurableProgramAnalysis> pChildren) {
      Preconditions.checkNotNull(pChildren);
      Preconditions.checkArgument(!pChildren.isEmpty());
      Preconditions.checkState(cpas == null);

      cpas = ImmutableList.copyOf(pChildren);
      return this;
    }

    @Override
    public <T> CPAFactory set(T pObject, Class<T> pClass) throws UnsupportedOperationException {
      if (pClass.equals(CFA.class)) {
        cfa = (CFA)pObject;
      }
      return super.set(pObject, pClass);
    }
  }

  public static CPAFactory factory() {
    return new CompositeCPAFactory();
  }

  private final AbstractDomain abstractDomain;
  private final TransferRelation transferRelation;
  private final MergeOperator mergeOperator;
  private final CompositeStopOperator stopOperator;
  private final PrecisionAdjustment precisionAdjustment;
  private final Reducer reducer;

  private final ImmutableList<ConfigurableProgramAnalysis> cpas;

<<<<<<< HEAD
  protected CompositeCPA(
      AbstractDomain abstractDomain,
      CompositeTransferRelation transferRelation,
=======
  protected CompositeCPA(AbstractDomain abstractDomain,
      TransferRelation transferRelation,
>>>>>>> aaaa126a
      MergeOperator mergeOperator,
      CompositeStopOperator stopOperator,
      PrecisionAdjustment precisionAdjustment,
      ImmutableList<ConfigurableProgramAnalysis> cpas) {
    this.abstractDomain = abstractDomain;
    this.transferRelation = transferRelation;
    this.mergeOperator = mergeOperator;
    this.stopOperator = stopOperator;
    this.precisionAdjustment = precisionAdjustment;
    this.cpas = cpas;

    List<Reducer> wrappedReducers = new ArrayList<>();
    for (ConfigurableProgramAnalysis cpa : cpas) {
      if (cpa instanceof ConfigurableProgramAnalysisWithBAM) {
        wrappedReducers.add(((ConfigurableProgramAnalysisWithBAM) cpa).getReducer());
      } else {
        wrappedReducers.clear();
        break;
      }
    }
    if (!wrappedReducers.isEmpty()) {
      reducer = new CompositeReducer(wrappedReducers);
    } else {
      reducer = null;
    }
  }

  @Override
  public AbstractDomain getAbstractDomain() {
    return abstractDomain;
  }

  @Override
  public TransferRelation getTransferRelation() {
    return transferRelation;
  }

  @Override
  public MergeOperator getMergeOperator() {
    return mergeOperator;
  }

  @Override
  public StopOperator getStopOperator() {
    return stopOperator;
  }

  @Override
  public PrecisionAdjustment getPrecisionAdjustment() {
    return precisionAdjustment;
  }

  @Override
  public Reducer getReducer() {
    return reducer;
  }

  @Override
  public AbstractState getInitialState(CFANode pNode, StateSpacePartition pPartition) {
    Preconditions.checkNotNull(pNode);

    ImmutableList.Builder<AbstractState> initialStates = ImmutableList.builder();
    for (ConfigurableProgramAnalysis sp : cpas) {
      initialStates.add(sp.getInitialState(pNode, pPartition));
    }

    return new CompositeState(initialStates.build());
  }

  @Override
  public Precision getInitialPrecision(CFANode pNode, StateSpacePartition partition) {
    Preconditions.checkNotNull(pNode);

    ImmutableList.Builder<Precision> initialPrecisions = ImmutableList.builder();
    for (ConfigurableProgramAnalysis sp : cpas) {
      initialPrecisions.add(sp.getInitialPrecision(pNode, partition));
    }
    return new CompositePrecision(initialPrecisions.build());
  }

  @Override
  public void collectStatistics(Collection<Statistics> pStatsCollection) {
    for (ConfigurableProgramAnalysis cpa: cpas) {
      if (cpa instanceof StatisticsProvider) {
        ((StatisticsProvider)cpa).collectStatistics(pStatsCollection);
      }
    }

    if (precisionAdjustment instanceof StatisticsProvider) {
      ((StatisticsProvider)precisionAdjustment).collectStatistics(pStatsCollection);
    }
  }

  @Override
  public <T extends ConfigurableProgramAnalysis> T retrieveWrappedCpa(Class<T> pType) {
    if (pType.isAssignableFrom(getClass())) {
      return pType.cast(this);
    }
    for (ConfigurableProgramAnalysis cpa : cpas) {
      if (pType.isAssignableFrom(cpa.getClass())) {
        return pType.cast(cpa);
      } else if (cpa instanceof WrapperCPA) {
        T result = ((WrapperCPA)cpa).retrieveWrappedCpa(pType);
        if (result != null) {
          return result;
        }
      }
    }
    return null;
  }

  @Override
  public <T extends ConfigurableProgramAnalysis> Collection<T> retrieveWrappedCpas(Class<T> pType) {
    Builder<T> result = ImmutableList.builder();

    if (pType.isAssignableFrom(getClass())) {
      result.add(pType.cast(this));
    }

    for (ConfigurableProgramAnalysis cpa : cpas) {
      if (pType.isAssignableFrom(cpa.getClass())) {
        result.add(pType.cast(cpa));
      } else if (cpa instanceof WrapperCPA) {
        Collection<T> c = ((WrapperCPA)cpa).retrieveWrappedCpas(pType);
        if (c != null) {
          result.addAll(c);
        }
      }
    }

    return result.build();
  }

  @Override
  public ImmutableList<ConfigurableProgramAnalysis> getWrappedCPAs() {
    return cpas;
  }

  @Override
  public boolean areAbstractSuccessors(AbstractState pElement, CFAEdge pCfaEdge, Collection<? extends AbstractState> pSuccessors) throws CPATransferException, InterruptedException {
    if (transferRelation instanceof CompositeTransferRelation) {
      return ((CompositeTransferRelation) transferRelation).areAbstractSuccessors(pElement, pCfaEdge, pSuccessors, cpas);
    } else {
      throw new RuntimeException("Not yet implemented.");
    }
  }

  @Override
  public boolean isCoveredBy(AbstractState pElement, AbstractState pOtherElement) throws CPAException, InterruptedException {
    return stopOperator.isCoveredBy(pElement, pOtherElement, cpas);
  }
}<|MERGE_RESOLUTION|>--- conflicted
+++ resolved
@@ -72,7 +72,7 @@
 
     @Option(secure=true,
     description="inform Composite CPA if it is run in a CPA enabled analysis because then it must "
-      + "behave differently during merge.")
+      + "behave differntly during merge.")
     private boolean inCPAEnabledAnalysis = false;
 
     @Option(secure=true, description="Separate the target states when building the product.")
@@ -168,11 +168,10 @@
         compositePrecisionAdjustment = new CompositeSimplePrecisionAdjustment(simplePrecisionAdjustments.build());
       } else {
         compositePrecisionAdjustment =
-            new CompositePrecisionAdjustment(precisionAdjustments.build(), getLogger());
-      }
-
-      return new CompositeCPA(
-          compositeDomain, compositeTransfer, compositeMerge, compositeStop,
+            new CompositePrecisionAdjustment(precisionAdjustments.build());
+      }
+
+      return new CompositeCPA(compositeDomain, compositeTransfer, compositeMerge, compositeStop,
           compositePrecisionAdjustment, cpas);
     }
 
@@ -214,14 +213,8 @@
 
   private final ImmutableList<ConfigurableProgramAnalysis> cpas;
 
-<<<<<<< HEAD
-  protected CompositeCPA(
-      AbstractDomain abstractDomain,
-      CompositeTransferRelation transferRelation,
-=======
   protected CompositeCPA(AbstractDomain abstractDomain,
       TransferRelation transferRelation,
->>>>>>> aaaa126a
       MergeOperator mergeOperator,
       CompositeStopOperator stopOperator,
       PrecisionAdjustment precisionAdjustment,
