/*
 *  CPAchecker is a tool for configurable software verification.
 *  This file is part of CPAchecker.
 *
 *  Copyright (C) 2007-2014  Dirk Beyer
 *  All rights reserved.
 *
 *  Licensed under the Apache License, Version 2.0 (the "License");
 *  you may not use this file except in compliance with the License.
 *  You may obtain a copy of the License at
 *
 *      http://www.apache.org/licenses/LICENSE-2.0
 *
 *  Unless required by applicable law or agreed to in writing, software
 *  distributed under the License is distributed on an "AS IS" BASIS,
 *  WITHOUT WARRANTIES OR CONDITIONS OF ANY KIND, either express or implied.
 *  See the License for the specific language governing permissions and
 *  limitations under the License.
 *
 *
 *  CPAchecker web page:
 *    http://cpachecker.sosy-lab.org
 */
package org.sosy_lab.cpachecker.cpa.arg;

import static com.google.common.base.Preconditions.checkArgument;

import java.util.ArrayList;
import java.util.Collection;
import java.util.Collections;
import java.util.List;
import java.util.Map;
import java.util.Set;
import java.util.WeakHashMap;
import java.util.logging.Level;

import org.sosy_lab.common.Classes;
import org.sosy_lab.common.configuration.ClassOption;
import org.sosy_lab.common.configuration.Configuration;
import org.sosy_lab.common.configuration.InvalidConfigurationException;
import org.sosy_lab.common.configuration.Option;
import org.sosy_lab.common.configuration.Options;
import org.sosy_lab.common.log.LogManager;
import org.sosy_lab.cpachecker.cfa.CFA;
import org.sosy_lab.cpachecker.cfa.model.CFAEdge;
import org.sosy_lab.cpachecker.cfa.model.CFANode;
import org.sosy_lab.cpachecker.core.CounterexampleInfo;
import org.sosy_lab.cpachecker.core.ShutdownNotifier;
import org.sosy_lab.cpachecker.core.defaults.AbstractSingleWrapperCPA;
import org.sosy_lab.cpachecker.core.defaults.AutomaticCPAFactory;
import org.sosy_lab.cpachecker.core.defaults.FlatLatticeDomain;
import org.sosy_lab.cpachecker.core.defaults.MergeSepOperator;
import org.sosy_lab.cpachecker.core.defaults.SimplePrecisionAdjustment;
import org.sosy_lab.cpachecker.core.interfaces.AbstractDomain;
import org.sosy_lab.cpachecker.core.interfaces.AbstractState;
import org.sosy_lab.cpachecker.core.interfaces.CPAFactory;
import org.sosy_lab.cpachecker.core.interfaces.ConfigurableProgramAnalysis;
import org.sosy_lab.cpachecker.core.interfaces.ConfigurableProgramAnalysisWithBAM;
import org.sosy_lab.cpachecker.core.interfaces.ForcedCoveringStopOperator;
import org.sosy_lab.cpachecker.core.interfaces.MergeOperator;
import org.sosy_lab.cpachecker.core.interfaces.PostProcessor;
import org.sosy_lab.cpachecker.core.interfaces.PrecisionAdjustment;
import org.sosy_lab.cpachecker.core.interfaces.Reducer;
import org.sosy_lab.cpachecker.core.interfaces.Statistics;
import org.sosy_lab.cpachecker.core.interfaces.TransferRelation;
import org.sosy_lab.cpachecker.core.interfaces.pcc.ProofChecker;
import org.sosy_lab.cpachecker.core.reachedset.ReachedSet;
import org.sosy_lab.cpachecker.cpa.arg.counterexamples.CEXExporter;
import org.sosy_lab.cpachecker.cpa.arg.counterexamples.ConjunctiveCounterexampleFilter;
import org.sosy_lab.cpachecker.cpa.arg.counterexamples.CounterexampleFilter;
import org.sosy_lab.cpachecker.cpa.arg.counterexamples.NullCounterexampleFilter;
import org.sosy_lab.cpachecker.cpa.arg.counterexamples.PathEqualityCounterexampleFilter;
import org.sosy_lab.cpachecker.exceptions.CPAException;
import org.sosy_lab.cpachecker.exceptions.CPATransferException;

import com.google.common.base.Preconditions;
import com.google.common.collect.ImmutableList;

@Options(prefix="cpa.arg")
public class ARGCPA extends AbstractSingleWrapperCPA implements ConfigurableProgramAnalysisWithBAM, ProofChecker, PostProcessor {

  public static CPAFactory factory() {
    return AutomaticCPAFactory.forType(ARGCPA.class);
  }

  @Option(secure=true,
  description="inform ARG CPA if it is run in a predicated analysis because then it must"
    + "behave differntly during merge.")
  private boolean inPredicatedAnalysis = false;

  @Option(secure=true,
<<<<<<< HEAD
      description = "disable post processor for runtime verification ARG simplification, " +
          "always disable if CPA does not contain an automaton/monitor for error specification")
  private boolean disableRVARGSimplification = false;
=======
      description="inform merge operator in predicated analysis that it should delete the subgraph of the merged node"
        + "which is required to get at most one successor per CFA edge.")
      private boolean deleteInPredicatedAnalysis = false;
>>>>>>> b8d99f1f

  @Option(secure=true, name="errorPath.filters",
      description="Filter for irrelevant counterexamples to reduce the number of similar counterexamples reported."
      + " Only relevant with analysis.stopAfterErrors=false and cpa.arg.errorPath.exportImmediately=true."
      + " Put the weakest and cheapest filter first, e.g., PathEqualityCounterexampleFilter.")
  @ClassOption(packagePrefix="org.sosy_lab.cpachecker.cpa.arg.counterexamples")
  private List<Class<? extends CounterexampleFilter>> cexFilterClasses
      = ImmutableList.<Class<? extends CounterexampleFilter>>of(
          PathEqualityCounterexampleFilter.class);
  private final CounterexampleFilter cexFilter;

  private final LogManager logger;

  private final AbstractDomain abstractDomain;
  private final ARGTransferRelation transferRelation;
  private final MergeOperator mergeOperator;
  private final ARGStopSep stopOperator;
  private final PrecisionAdjustment precisionAdjustment;
  private final Reducer reducer;
  private final ARGStatistics stats;
  private final ProofChecker wrappedProofChecker;
  private final PostProcessor innerPostProcessor;
  private final Collection<PostProcessor> postProcessors;

  private final CEXExporter cexExporter;
  private final Map<ARGState, CounterexampleInfo> counterexamples = new WeakHashMap<>();

  private ARGCPA(ConfigurableProgramAnalysis cpa, Configuration config, LogManager logger, ShutdownNotifier pShutdownNotifier, CFA cfa) throws InvalidConfigurationException {
    super(cpa);
    config.inject(this);
    this.logger = logger;
    abstractDomain = new FlatLatticeDomain();
    transferRelation = new ARGTransferRelation(cpa.getTransferRelation());

    PrecisionAdjustment wrappedPrec = cpa.getPrecisionAdjustment();
    if (wrappedPrec instanceof SimplePrecisionAdjustment) {
      precisionAdjustment = new ARGSimplePrecisionAdjustment((SimplePrecisionAdjustment) wrappedPrec);
    } else {
      precisionAdjustment = new ARGPrecisionAdjustment(cpa.getPrecisionAdjustment(), inPredicatedAnalysis);
    }

    if (cpa instanceof ConfigurableProgramAnalysisWithBAM) {
      Reducer wrappedReducer = ((ConfigurableProgramAnalysisWithBAM)cpa).getReducer();
      if (wrappedReducer != null) {
        reducer = new ARGReducer(wrappedReducer);
      } else {
        reducer = null;
      }
    } else {
      reducer = null;
    }

    if (cpa instanceof ProofChecker) {
      this.wrappedProofChecker = (ProofChecker)cpa;
    } else {
      this.wrappedProofChecker = null;
    }

    MergeOperator wrappedMerge = getWrappedCpa().getMergeOperator();
    if (wrappedMerge == MergeSepOperator.getInstance()) {
      mergeOperator = MergeSepOperator.getInstance();
    } else {
      if (inPredicatedAnalysis) {
        mergeOperator = new ARGMergeJoinPredicatedAnalysis(wrappedMerge, deleteInPredicatedAnalysis);
      } else {
        mergeOperator = new ARGMergeJoin(wrappedMerge);
      }
    }
    stopOperator = new ARGStopSep(getWrappedCpa().getStopOperator(), logger, config);
    cexFilter = createCounterexampleFilter(config, logger, cpa);
    cexExporter = new CEXExporter(config, logger);
    stats = new ARGStatistics(config, this);

    if (cpa instanceof PostProcessor) {
      innerPostProcessor = (PostProcessor)cpa;
    } else {
      innerPostProcessor = null;
    }
    postProcessors = new ArrayList<>();
    postProcessors.add(new ARGDuplicateEdgeRemover());
    if (!disableRVARGSimplification) {
      postProcessors.add(new RVARGSimplifier(config, this, pShutdownNotifier));
    }
    postProcessors.add(new ARGDumper(config, this));

  }

  private CounterexampleFilter createCounterexampleFilter(Configuration config,
      LogManager logger, ConfigurableProgramAnalysis cpa) throws InvalidConfigurationException {
    final Object[] argumentValues = new Object[]{config, logger, cpa};
    final Class<?>[] argumentTypes = new Class<?>[]{Configuration.class, LogManager.class, ConfigurableProgramAnalysis.class};

    switch (cexFilterClasses.size()) {
    case 0:
      return new NullCounterexampleFilter();
    case 1:
      return Classes.createInstance(CounterexampleFilter.class, cexFilterClasses.get(0),
          argumentTypes,
          argumentValues,
          InvalidConfigurationException.class);
    default:
      List<CounterexampleFilter> filters = new ArrayList<>(cexFilterClasses.size());
      for (Class<? extends CounterexampleFilter> cls : cexFilterClasses) {
        filters.add(Classes.createInstance(CounterexampleFilter.class, cls,
          argumentTypes, argumentValues,
          InvalidConfigurationException.class));
      }
      return new ConjunctiveCounterexampleFilter(filters);
    }
  }

  @Override
  public AbstractDomain getAbstractDomain() {
    return abstractDomain;
  }

  @Override
  public TransferRelation getTransferRelation() {
    return transferRelation;
  }

  @Override
  public MergeOperator getMergeOperator() {
    return mergeOperator;
  }

  @Override
  public ForcedCoveringStopOperator getStopOperator() {
    return stopOperator;
  }

  @Override
  public PrecisionAdjustment getPrecisionAdjustment() {
    return precisionAdjustment;
  }

  @Override
  public Reducer getReducer() {
    return reducer;
  }

  @Override
  public AbstractState getInitialState(CFANode pNode) {
    // TODO some code relies on the fact that this method is called only one and the result is the root of the ARG
    return new ARGState(getWrappedCpa().getInitialState(pNode), null);
  }

  protected LogManager getLogger() {
    return logger;
  }

  @Override
  public void collectStatistics(Collection<Statistics> pStatsCollection) {
    pStatsCollection.add(stats);
    super.collectStatistics(pStatsCollection);
  }

  public Map<ARGState, CounterexampleInfo> getCounterexamples() {
    return Collections.unmodifiableMap(counterexamples);
  }

  public void addCounterexample(ARGState targetState, CounterexampleInfo pCounterexample) {
    checkArgument(targetState.isTarget());
    checkArgument(!pCounterexample.isSpurious());
    if (pCounterexample.getTargetPath() != null) {
      // With BAM, the targetState and the last state of the path
      // may actually be not identical.
      checkArgument(pCounterexample.getTargetPath().getLastState().isTarget());
    }
    counterexamples.put(targetState, pCounterexample);
  }

  public void clearCounterexamples(Set<ARGState> toRemove) {
    // Actually the goal would be that this method is not necessary
    // because the GC automatically removes counterexamples when the ARGState
    // is removed from the ReachedSet.
    // However, counterexamples may reference their target state through
    // the target path attribute, so the GC may not remove the counterexample.
    // While this is not a problem for correctness
    // (we check in the end which counterexamples are still valid),
    // it may be a memory leak.
    // Thus this method.

    counterexamples.keySet().removeAll(toRemove);
  }

  ARGToDotWriter getRefinementGraphWriter() {
    return stats.getRefinementGraphWriter();
  }

  @Override
  public boolean areAbstractSuccessors(AbstractState pElement, CFAEdge pCfaEdge,
      Collection<? extends AbstractState> pSuccessors) throws CPATransferException, InterruptedException {
    Preconditions.checkNotNull(wrappedProofChecker, "Wrapped CPA has to implement ProofChecker interface");
    return transferRelation.areAbstractSuccessors(pElement, pCfaEdge, pSuccessors, wrappedProofChecker);
  }

  @Override
  public boolean isCoveredBy(AbstractState pElement, AbstractState pOtherElement) throws CPAException, InterruptedException {
    Preconditions.checkNotNull(wrappedProofChecker, "Wrapped CPA has to implement ProofChecker interface");
    return stopOperator.isCoveredBy(pElement, pOtherElement, wrappedProofChecker);
  }

  @Override
  public void postProcess(ReachedSet pReached) throws InterruptedException {
    if (innerPostProcessor != null) {
      innerPostProcessor.postProcess(pReached);
    }
    for (PostProcessor postProcessor : postProcessors) {
      postProcessor.postProcess(pReached);
    }
  }

  void exportCounterexampleOnTheFly(ARGState pTargetState,
    CounterexampleInfo pCounterexampleInfo, int cexIndex) throws InterruptedException {
    if (cexExporter.shouldDumpErrorPathImmediately()) {
      if (cexFilter.isRelevant(pCounterexampleInfo)) {
        cexExporter.exportCounterexample(pTargetState, pCounterexampleInfo, cexIndex, null, true);
      } else {
        logger.log(Level.FINEST, "Skipping counterexample printing because it is similar to one of already printed.");
      }
    }
  }
}<|MERGE_RESOLUTION|>--- conflicted
+++ resolved
@@ -87,17 +87,16 @@
   description="inform ARG CPA if it is run in a predicated analysis because then it must"
     + "behave differntly during merge.")
   private boolean inPredicatedAnalysis = false;
-
+  
   @Option(secure=true,
-<<<<<<< HEAD
+      description="inform merge operator in predicated analysis that it should delete the subgraph of the merged node"
+        + "which is required to get at most one successor per CFA edge.")
+      private boolean deleteInPredicatedAnalysis = false;
+
+  @Option(secure=true,
       description = "disable post processor for runtime verification ARG simplification, " +
           "always disable if CPA does not contain an automaton/monitor for error specification")
   private boolean disableRVARGSimplification = false;
-=======
-      description="inform merge operator in predicated analysis that it should delete the subgraph of the merged node"
-        + "which is required to get at most one successor per CFA edge.")
-      private boolean deleteInPredicatedAnalysis = false;
->>>>>>> b8d99f1f
 
   @Option(secure=true, name="errorPath.filters",
       description="Filter for irrelevant counterexamples to reduce the number of similar counterexamples reported."
