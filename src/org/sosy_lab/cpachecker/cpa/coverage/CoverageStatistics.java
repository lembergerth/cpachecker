--- conflicted
+++ resolved
@@ -23,7 +23,6 @@
  */
 package org.sosy_lab.cpachecker.cpa.coverage;
 
-<<<<<<< HEAD
 import java.io.IOException;
 import java.io.PrintStream;
 import java.io.Writer;
@@ -31,76 +30,57 @@
 import java.nio.file.Path;
 import java.nio.file.Paths;
 import java.util.logging.Level;
-=======
-import java.io.PrintStream;
->>>>>>> a44cd3d9
 import org.sosy_lab.common.configuration.Configuration;
+import org.sosy_lab.common.configuration.FileOption;
 import org.sosy_lab.common.configuration.InvalidConfigurationException;
+import org.sosy_lab.common.configuration.Option;
 import org.sosy_lab.common.configuration.Options;
 import org.sosy_lab.common.io.IO;
 import org.sosy_lab.common.log.LogManager;
-<<<<<<< HEAD
 import org.sosy_lab.cpachecker.core.CPAcheckerResult.Result;
 import org.sosy_lab.cpachecker.core.reachedset.UnmodifiableReachedSet;
+import org.sosy_lab.cpachecker.util.coverage.CoverageData;
 import org.sosy_lab.cpachecker.util.coverage.CoverageReportGcov;
 import org.sosy_lab.cpachecker.util.coverage.CoverageReportStdoutSummary;
-=======
-import org.sosy_lab.cpachecker.cfa.CFA;
-import org.sosy_lab.cpachecker.core.CPAcheckerResult.Result;
-import org.sosy_lab.cpachecker.core.reachedset.UnmodifiableReachedSet;
-import org.sosy_lab.cpachecker.cpa.coverage.CoverageCPA.CoverageMode;
-import org.sosy_lab.cpachecker.util.coverage.CoverageData;
-import org.sosy_lab.cpachecker.util.coverage.CoverageReport;
->>>>>>> a44cd3d9
 import org.sosy_lab.cpachecker.util.statistics.AbstractStatistics;
 
 @Options
-public abstract class CoverageStatistics extends AbstractStatistics {
+public class CoverageStatistics extends AbstractStatistics {
 
-  private final LogManager logger;
+  @Option(secure=true, name="coverage.stdout",
+      description="print coverage summary to stdout")
+  private boolean writeToStdout = true;
 
-  protected final CoverageReport report;
+  @Option(secure=true, name="coverage.export",
+      description="print coverage info to file")
+  private boolean writeToFile = true;
 
-  public static CoverageStatistics create(CoverageMode mode, Configuration pConfig, LogManager pLogger,
-      CFA pCFA, CoverageData pCov) throws InvalidConfigurationException {
+  @Option(secure=true, name="coverage.file",
+      description="print coverage info to file")
+  @FileOption(FileOption.Type.OUTPUT_FILE)
+  private Path outputCoverageFile = Paths.get("coverage.info");
 
-<<<<<<< HEAD
   private final LogManager logger;
   private final CoverageData cov;
 
   public CoverageStatistics(Configuration pConfig, LogManager pLogger, CoverageData pCov)
       throws InvalidConfigurationException {
-=======
-    switch (mode) {
-      case REACHED:
-        return new ReachedCoverageStatistics(pConfig, pLogger, pCFA);
 
-      case TRANSFER:
-        return new TransferCoverageStatistics(pConfig, pLogger, pCov);
-
-      default:
-        return null;
-    }
-  }
->>>>>>> a44cd3d9
-
-  public CoverageStatistics(Configuration pConfig, LogManager pLogger)
-      throws InvalidConfigurationException {
+    pConfig.inject(this);
 
     this.logger = pLogger;
-<<<<<<< HEAD
     this.cov = pCov;
   }
 
   @Override
   public void printStatistics(PrintStream pOut, Result pResult, UnmodifiableReachedSet pReached) {
     if (writeToStdout) {
-      CoverageReportStdoutSummary.write(cov.getInfosPerFile(), pOut);
+      CoverageReportStdoutSummary.write(cov, pOut);
     }
 
     if (writeToFile && outputCoverageFile != null) {
       try (Writer w = IO.openOutputFile(outputCoverageFile, Charset.defaultCharset())) {
-        CoverageReportGcov.write(cov.getInfosPerFile(), w);
+        CoverageReportGcov.write(cov, w);
       } catch (IOException e) {
         logger.logUserException(Level.WARNING, e, "Could not write coverage information to file");
       }
@@ -111,53 +91,5 @@
   @Override
   public String getName() {
     return String.format("Code Coverage (Mode: Transfer)");
-=======
-
-    report = new CoverageReport(pConfig, pLogger);
-  }
-
-  static class ReachedCoverageStatistics extends CoverageStatistics {
-
-    protected final CFA cfa;
-
-    public ReachedCoverageStatistics(Configuration pConfig, LogManager pLogger,
-        CFA pCFA) throws InvalidConfigurationException {
-
-      super(pConfig, pLogger);
-      cfa = pCFA;
-    }
-
-    @Override
-    public void printStatistics(PrintStream pOut, Result pResult, UnmodifiableReachedSet pReached) {
-      report.writeCoverageReport(pOut, pReached, cfa);
-    }
-
-    @Override
-    public String getName() {
-      return String.format("Code Coverage (Mode: Reached)");
-    }
-  }
-
-  static class TransferCoverageStatistics extends CoverageStatistics {
-
-    protected final CoverageData cov;
-
-    public TransferCoverageStatistics(Configuration pConfig, LogManager pLogger,
-        CoverageData pCov) throws InvalidConfigurationException {
-
-      super(pConfig, pLogger);
-      cov = pCov;
-    }
-
-    @Override
-    public void printStatistics(PrintStream pOut, Result pResult, UnmodifiableReachedSet pReached) {
-      report.writeCoverageReport(pOut, cov);
-    }
-
-    @Override
-    public String getName() {
-      return String.format("Code Coverage (Mode: Transfer)");
-    }
->>>>>>> a44cd3d9
   }
 }