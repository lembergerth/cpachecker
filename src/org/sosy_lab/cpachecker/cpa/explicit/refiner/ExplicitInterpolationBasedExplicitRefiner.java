--- conflicted
+++ resolved
@@ -128,71 +128,20 @@
 
     interpolationOffset = -1;
 
-<<<<<<< HEAD
-        if(scope == null) {
-          loopLeavingMemoryLocations.add(MemoryLocation.valueOf(id.getName()));
-        } else {
-          loopLeavingMemoryLocations.add(MemoryLocation.valueOf(scope, id.getName(), 0));
-        }
-      }
-    }
-
-    // clear the set of assume edges if the respective option is not set
-    if(!ignoreAssumptionsInLoops) {
-      loopLeavingAssumes.clear();
-    }
-  }
-
-  protected Multimap<CFANode, MemoryLocation> determinePrecisionIncrement(ARGPath errorPath)
-      throws CPAException, InterruptedException {
-    timerInterpolation.start();
-
-    interpolationOffset                   = -1;
-    assignments                           = AbstractStates.extractStateByType(errorPath.getLast().getFirst(),
-        AssignmentsInPathConditionState.class);
-
-    ExplicitInterpolator interpolator             = new ExplicitInterpolator(logger, shutdownNotifier, cfa,
-                                                      loopLeavingAssumes, loopLeavingMemoryLocations);
-    Map<MemoryLocation, ExplicitValueBase> currentInterpolant  = new HashMap<>();
-    Multimap<CFANode, MemoryLocation> increment   = HashMultimap.create();
-
-    List<CFAEdge> cfaTrace = Lists.newArrayList();
-    for(Pair<ARGState, CFAEdge> elem : errorPath) {
-      cfaTrace.add(elem.getSecond());
-    }
-=======
     List<CFAEdge> cfaTrace = from(errorPath).transform(Pair.<CFAEdge>getProjectionToSecond()).toList();
     Map<ARGState, ExplicitValueInterpolant> pathInterpolants = new LinkedHashMap<>(errorPath.size());
->>>>>>> 3b191add
+
     for (int i = 0; i < errorPath.size(); i++) {
       shutdownNotifier.shutdownIfNecessary();
 
       interpolant = interpolator.deriveInterpolant(cfaTrace, i, interpolant);
       totalItps   = totalItps + interpolator.getNumberOfInterpolations();
 
-<<<<<<< HEAD
-      // do interpolation
-      Map<MemoryLocation, ExplicitValueBase> inputInterpolant = new HashMap<>(currentInterpolant);
-      Set<Pair<MemoryLocation, ExplicitValueBase>> interpolant = interpolator.deriveInterpolant(cfaTrace, i, inputInterpolant);
-      numberOfInterpolations += interpolator.getNumberOfInterpolations();
-
-      // early stop once we are past the first statement that made a path feasible for the first time
-      if (interpolant == null) {
-        timerInterpolation.stop();
-        return increment;
-      }
-      for (Pair<MemoryLocation, ExplicitValueBase> element : interpolant) {
-        if (element.getSecond() == null) {
-          currentInterpolant.remove(element.getFirst());
-        } else {
-          currentInterpolant.put(element.getFirst(), element.getSecond());
-=======
       // stop once interpolant is false
       if (interpolant.isFalse()) {
         while (i < errorPath.size()) {
           pathInterpolants.put(errorPath.get(i).getFirst(), ExplicitValueInterpolant.FALSE);
           i++;
->>>>>>> 3b191add
         }
         return pathInterpolants;
       }
@@ -241,19 +190,12 @@
    * @param currentEdge the current edge for which to add a new variable
    * @param memoryLocation the name of the variable to add to the increment at the given edge
    */
-<<<<<<< HEAD
-  private Map<MemoryLocation, ExplicitValueBase> clearInterpolant(Map<MemoryLocation, ExplicitValueBase> currentInterpolant, String functionName) {
-    for (Iterator<MemoryLocation> variableNames = currentInterpolant.keySet().iterator(); variableNames.hasNext(); ) {
-      if (variableNames.next().isOnFunctionStack(functionName)) {
-        variableNames.remove();
-=======
   private void addToPrecisionIncrement(Multimap<CFANode, MemoryLocation> increment,
       CFAEdge currentEdge,
       ExplicitValueInterpolant itp) {
     for(MemoryLocation memoryLocation : itp.getMemoryLocations()) {
       if(assignments == null || !assignments.exceedsHardThreshold(memoryLocation)) {
         increment.put(currentEdge.getSuccessor(), memoryLocation);
->>>>>>> 3b191add
       }
     }
   }
