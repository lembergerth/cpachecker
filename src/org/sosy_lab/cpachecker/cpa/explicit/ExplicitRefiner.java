--- conflicted
+++ resolved
@@ -154,30 +154,17 @@
       solver                = predicateCpa.getSolver();
       absManager            = predicateCpa.getPredicateManager();
     } else {
-<<<<<<< HEAD
-      MathsatFormulaManager mathsatFormulaManager = MathsatFactory.createFormulaManager(config, logger);
-      TheoremProver theoremProver                 = new MathsatTheoremProver(mathsatFormulaManager);
-=======
       factory               = new FormulaManagerFactory(config, logger);
->>>>>>> 7f570d8e
-      RegionManager regionManager                 = BDDRegionManager.getInstance();
+      TheoremProver theoremProver = factory.createTheoremProver();
+      RegionManager regionManager = BDDRegionManager.getInstance();
       formulaManager        = new ExtendedFormulaManager(factory.getFormulaManager(), config, logger);
       pathFormulaManager    = new PathFormulaManagerImpl(formulaManager, config, logger);
-<<<<<<< HEAD
       solver                = new Solver(formulaManager, theoremProver);
       absManager            = new PredicateAbstractionManager(regionManager, formulaManager, solver, config, logger);
     }
 
     manager = new PredicateRefinementManager(formulaManager,
-        pathFormulaManager, solver, absManager, config, logger);
-=======
-      theoremProver         = factory.createTheoremProver();
-      absManager            = new PredicateAbstractionManager(regionManager, formulaManager, theoremProver, config, logger);
-    }
-
-    manager = new PredicateRefinementManager(formulaManager,
-        pathFormulaManager, theoremProver, absManager, factory, config, logger);
->>>>>>> 7f570d8e
+        pathFormulaManager, solver, absManager, factory, config, logger);
 
     return new ExplicitRefiner(config, logger, pCpa, formulaManager, pathFormulaManager, manager, predicateCpaInUse);
   }
