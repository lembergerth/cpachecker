--- conflicted
+++ resolved
@@ -51,16 +51,16 @@
 import org.sosy_lab.cpachecker.util.templates.Template.Kind;
 import org.sosy_lab.cpachecker.util.templates.TemplatePrecision;
 import org.sosy_lab.cpachecker.util.templates.TemplateToFormulaConversionManager;
-import org.sosy_lab.solver.SolverException;
-import org.sosy_lab.solver.api.BooleanFormula;
-import org.sosy_lab.solver.api.BooleanFormulaManager;
-import org.sosy_lab.solver.api.Formula;
-import org.sosy_lab.solver.api.Model;
-import org.sosy_lab.solver.api.OptimizationProverEnvironment;
-import org.sosy_lab.solver.api.OptimizationProverEnvironment.OptStatus;
-import org.sosy_lab.solver.api.ProverEnvironment;
-import org.sosy_lab.solver.api.SolverContext.ProverOptions;
-import org.sosy_lab.solver.basicimpl.tactics.Tactic;
+import org.sosy_lab.java_smt.api.BooleanFormula;
+import org.sosy_lab.java_smt.api.BooleanFormulaManager;
+import org.sosy_lab.java_smt.api.Formula;
+import org.sosy_lab.java_smt.api.Model;
+import org.sosy_lab.java_smt.api.OptimizationProverEnvironment;
+import org.sosy_lab.java_smt.api.OptimizationProverEnvironment.OptStatus;
+import org.sosy_lab.java_smt.api.ProverEnvironment;
+import org.sosy_lab.java_smt.api.SolverContext.ProverOptions;
+import org.sosy_lab.java_smt.api.SolverException;
+import org.sosy_lab.java_smt.api.Tactic;
 
 import java.util.ArrayList;
 import java.util.Collection;
@@ -368,89 +368,6 @@
   }
 
   /**
-<<<<<<< HEAD
-   * We need to reset the backpointer on the expanded states,
-   * in order to "fake" that control has come down from the summary edge.
-   */
-  private PolicyAbstractedState updateBackpointerForExpanded(
-      AbstractState pFullState,
-      UnmodifiableReachedSet states,
-      PolicyAbstractedState expandedState
-  ) {
-    ARGState state = AbstractStates.extractStateByType(pFullState, ARGState.class);
-    CFANode node = AbstractStates.extractLocation(pFullState);
-    Preconditions.checkState(state.getParents().size() == 1,
-        "Expanded state should have a unique parent.");
-    AbstractState parent = state.getParents().iterator().next();
-    PolicyState parentState = AbstractStates.extractStateByType(
-        parent, PolicyState.class);
-    Preconditions.checkState(parentState.isAbstract(),
-        "ARG Parent of the expanded state should be abstract");
-    PolicyAbstractedState aParentState = parentState.asAbstracted();
-
-    SSAMap ssa = expandedState.getSSA();
-    PointerTargetSet pointerTargetSet = expandedState.getPointerTargetSet();
-
-    BooleanFormula formula = bfmgr.and(stateFormulaConversionManager
-        .abstractStateToConstraints(fmgr, expandedState, false));
-    PathFormula pf = new PathFormula(formula, ssa, pointerTargetSet, 1);
-    PolicyIntermediateState generator = PolicyIntermediateState.of(
-        node, pf, aParentState);
-    Optional<PolicyAbstractedState> sibling = findSibling(
-        generator, states, pFullState);
-    int locationID = getLocationID(sibling, node);
-    Map<Template, PolicyBound> newAbstraction = updateAbstractionForExpanded(
-        expandedState.getAbstraction(), pf, aParentState
-    );
-
-    return PolicyAbstractedState.of(
-        newAbstraction,
-        node,
-        locationID,
-        stateFormulaConversionManager,
-        ssa,
-        pointerTargetSet,
-        bfmgr.makeTrue(),
-        generator,
-        sibling
-    );
-  }
-
-  /**
-   * Update the meta-information for policies coming from the summary edge.
-   */
-  Map<Template, PolicyBound> updateAbstractionForExpanded(
-      Map<Template, PolicyBound> pAbstraction,
-      PathFormula inputPath,
-      PolicyAbstractedState pParent
-  ) {
-    ImmutableMap.Builder<Template, PolicyBound> newAbstraction =
-        ImmutableMap.builder();
-    for (Entry<Template, PolicyBound> e : pAbstraction.entrySet()) {
-      Template template = e.getKey();
-      PolicyBound bound = e.getValue();
-
-      BooleanFormula policyFormula = stateFormulaConversionManager
-          .templateToConstraint(template, bound, pfmgr, fmgr, inputPath);
-      PathFormula policy = inputPath.updateFormula(policyFormula);
-
-      PolicyBound policyBound = PolicyBound.of(
-          policy,
-          bound.getBound(),
-          pParent,
-
-          // TODO: filter the set of dependent templates, at least
-          // syntactically.
-          pParent.getAbstraction().keySet()
-      );
-      newAbstraction.put(template, policyBound);
-    }
-    return newAbstraction.build();
-  }
-
-  /**
-=======
->>>>>>> ce2cc198
    * Post-precision-adjustment strengthening.
    *
    * <p>Injecting new invariants might force us to re-compute the abstraction.
@@ -649,8 +566,8 @@
         TemplateUpdateEvent updateEvent = TemplateUpdateEvent.of(
             newState.getLocationID(), template);
 
-        if (statistics.templateUpdateCounter.count(updateEvent) ==
-            wideningThreshold) {
+        if (statistics.templateUpdateCounter.count(updateEvent) == wideningThreshold) {
+
           // Set the value to infinity if the widening threshold was reached.
           logger.log(Level.FINE, "Widening threshold for template", template,
               "at", newState.getNode(), "was reached, widening to infinity.");
@@ -670,10 +587,7 @@
       newAbstraction.put(template, mergedBound);
     }
 
-<<<<<<< HEAD
-=======
     SSAMap mergedSSA = newState.getSSA();
->>>>>>> ce2cc198
 
     PolicyAbstractedState merged =
         PolicyAbstractedState.of(
@@ -681,8 +595,7 @@
             oldState.getNode(),
             newState.getLocationID(),
             stateFormulaConversionManager,
-            oldState.getSSA(), // Very important to use the old SSA so that PathFormulaManager
-            // can use the cached values.
+            mergedSSA,
             newState.getPointerTargetSet(),
             extraInvariant,
             newState.getGeneratingState(),
