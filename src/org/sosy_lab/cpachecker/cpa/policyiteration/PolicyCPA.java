package org.sosy_lab.cpachecker.cpa.policyiteration;

import com.google.common.base.Function;
import java.util.Collection;
import java.util.List;
import java.util.Optional;
import java.util.Set;
import org.sosy_lab.common.ShutdownNotifier;
import org.sosy_lab.common.configuration.Configuration;
import org.sosy_lab.common.configuration.InvalidConfigurationException;
import org.sosy_lab.common.configuration.Option;
import org.sosy_lab.common.configuration.Options;
import org.sosy_lab.common.log.LogManager;
import org.sosy_lab.cpachecker.cfa.CFA;
import org.sosy_lab.cpachecker.cfa.blocks.BlockPartitioning;
import org.sosy_lab.cpachecker.cfa.model.CFAEdge;
import org.sosy_lab.cpachecker.cfa.model.CFANode;
import org.sosy_lab.cpachecker.core.AnalysisDirection;
import org.sosy_lab.cpachecker.core.defaults.AutomaticCPAFactory;
import org.sosy_lab.cpachecker.core.defaults.SingleEdgeTransferRelation;
import org.sosy_lab.cpachecker.core.defaults.StopSepOperator;
import org.sosy_lab.cpachecker.core.interfaces.AbstractDomain;
import org.sosy_lab.cpachecker.core.interfaces.AbstractState;
import org.sosy_lab.cpachecker.core.interfaces.CPAFactory;
import org.sosy_lab.cpachecker.core.interfaces.ConfigurableProgramAnalysisWithBAM;
import org.sosy_lab.cpachecker.core.interfaces.MergeOperator;
import org.sosy_lab.cpachecker.core.interfaces.Precision;
import org.sosy_lab.cpachecker.core.interfaces.PrecisionAdjustment;
import org.sosy_lab.cpachecker.core.interfaces.PrecisionAdjustmentResult;
import org.sosy_lab.cpachecker.core.interfaces.Reducer;
import org.sosy_lab.cpachecker.core.interfaces.StateSpacePartition;
import org.sosy_lab.cpachecker.core.interfaces.Statistics;
import org.sosy_lab.cpachecker.core.interfaces.StatisticsProvider;
import org.sosy_lab.cpachecker.core.interfaces.StopOperator;
import org.sosy_lab.cpachecker.core.interfaces.TransferRelation;
import org.sosy_lab.cpachecker.core.interfaces.conditions.AdjustableConditionCPA;
import org.sosy_lab.cpachecker.core.interfaces.conditions.ReachedSetAdjustingCPA;
import org.sosy_lab.cpachecker.core.reachedset.ReachedSet;
import org.sosy_lab.cpachecker.core.reachedset.UnmodifiableReachedSet;
import org.sosy_lab.cpachecker.cpa.policyiteration.polyhedra.PolyhedraWideningManager;
import org.sosy_lab.cpachecker.exceptions.CPAException;
import org.sosy_lab.cpachecker.exceptions.CPATransferException;
import org.sosy_lab.cpachecker.util.predicates.pathformula.CachingPathFormulaManager;
import org.sosy_lab.cpachecker.util.predicates.pathformula.PathFormulaManager;
import org.sosy_lab.cpachecker.util.predicates.pathformula.PathFormulaManagerImpl;
import org.sosy_lab.cpachecker.util.predicates.smt.FormulaManagerView;
import org.sosy_lab.cpachecker.util.predicates.smt.Solver;
import org.sosy_lab.cpachecker.util.predicates.smt.SolverFactory;
import org.sosy_lab.cpachecker.util.templates.TemplatePrecision;
import org.sosy_lab.cpachecker.util.templates.TemplateToFormulaConversionManager;

/**
 * Policy iteration CPA.
 */
@Options(prefix="cpa.lpi")
public class PolicyCPA extends SingleEdgeTransferRelation
    implements ConfigurableProgramAnalysisWithBAM,
               AdjustableConditionCPA,
               ReachedSetAdjustingCPA,
               StatisticsProvider,
               AbstractDomain,
               PrecisionAdjustment,
               MergeOperator,
               AutoCloseable {

  @Option(secure=true,
      description="Cache formulas produced by path formula manager")
  private boolean useCachingPathFormulaManager = true;

  private final Configuration config;
  private final PolicyIterationManager policyIterationManager;
  private final LogManager logger;
  private final PolicyIterationStatistics statistics;
  private final StopOperator stopOperator;
  private final Solver solver;
  private final FormulaManagerView fmgr;
  private final PathFormulaManager pfmgr;
  private final StateFormulaConversionManager stateFormulaConversionManager;
  private final TemplatePrecision templatePrecision;

  public static CPAFactory factory() {
    return AutomaticCPAFactory.forType(PolicyCPA.class);
  }

  private PolicyCPA(
      Configuration pConfig,
      LogManager pLogger,
      ShutdownNotifier shutdownNotifier,
      CFA cfa,
      SolverFactory pSolverFactory
  ) throws InvalidConfigurationException {
    pConfig.inject(this);

    logger = pLogger;
    config = pConfig;

<<<<<<< HEAD
    Solver solver = pSolverFactory.getSolverCached(pConfig, pLogger, shutdownNotifier);
    FormulaManagerView formulaManager = solver.getFormulaManager();
=======
    solver = Solver.create(config, pLogger, shutdownNotifier);
    fmgr = solver.getFormulaManager();
>>>>>>> ce2cc198
    PathFormulaManager pathFormulaManager = new PathFormulaManagerImpl(
        fmgr, pConfig, pLogger, shutdownNotifier, cfa,
        AnalysisDirection.FORWARD);
    if (useCachingPathFormulaManager) {
      pathFormulaManager = new CachingPathFormulaManager(pathFormulaManager);
    }
    pfmgr = pathFormulaManager;

    statistics = new PolicyIterationStatistics(cfa);
    TemplateToFormulaConversionManager pTemplateToFormulaConversionManager =
        new TemplateToFormulaConversionManager(cfa, pLogger);
    stateFormulaConversionManager = new StateFormulaConversionManager(
            fmgr,
            pTemplateToFormulaConversionManager, pConfig, cfa,
            logger, shutdownNotifier, pfmgr, solver);
    ValueDeterminationManager valueDeterminationFormulaManager =
        new ValueDeterminationManager(
            config, fmgr, pLogger, pfmgr,
            stateFormulaConversionManager,
            pTemplateToFormulaConversionManager);
    FormulaLinearizationManager formulaLinearizationManager = new
        FormulaLinearizationManager(fmgr, statistics);
    PolyhedraWideningManager pPwm = new PolyhedraWideningManager(
        statistics, logger);
    templatePrecision = new TemplatePrecision(
        logger, config, cfa, pTemplateToFormulaConversionManager
    );

    policyIterationManager = new PolicyIterationManager(
        pConfig,
        fmgr,
        cfa,
        pfmgr,
        solver,
        pLogger,
        shutdownNotifier,
        valueDeterminationFormulaManager,
        statistics,
        formulaLinearizationManager,
        pPwm,
        stateFormulaConversionManager,
        pTemplateToFormulaConversionManager,
        templatePrecision);
    stopOperator = new StopSepOperator(this);
  }

  @Override
  public AbstractState getInitialState(CFANode node, StateSpacePartition pPartition) {
    return policyIterationManager.getInitialState(node);
  }

  @Override
  public AbstractState join(AbstractState state1, AbstractState state2)
      throws CPAException, InterruptedException {
    throw new UnsupportedOperationException("PolicyCPA should be used with its"
        + " own merge operator");
  }

  /**
   * We only keep one abstract state per node.
   * {@code #isLessOrEqual} is called after the merge, but as our
   * merge is always joining two states {@code #isLessOrEqual} should
   * always return {@code true}.
   */
  @Override
  public boolean isLessOrEqual(AbstractState state1, AbstractState state2)
      throws CPAException, InterruptedException {
    return policyIterationManager.isLessOrEqual(
        (PolicyState) state1, (PolicyState) state2
    );
  }

  @Override
  public Collection<? extends AbstractState> getAbstractSuccessorsForEdge(
      AbstractState pState,
      Precision pPrecision,
      CFAEdge pEdge
  ) throws CPATransferException, InterruptedException {
  return policyIterationManager.getAbstractSuccessors(
      (PolicyState) pState, pEdge
  );
}

  @Override
  public AbstractDomain getAbstractDomain() {
    return this;
  }

  @Override
  public TransferRelation getTransferRelation() {
    return this;
  }

  @Override
  public MergeOperator getMergeOperator() {
    return this;
  }

  @Override
  public StopOperator getStopOperator() {
    return stopOperator;
  }

  @Override
  public PrecisionAdjustment getPrecisionAdjustment() {
    return this;
  }

  @Override
  public Precision getInitialPrecision(CFANode node,
                                                StateSpacePartition pPartition) {
    return policyIterationManager.getInitialPrecision();
  }

  @Override
  public void collectStatistics(Collection<Statistics> statsCollection) {
    statsCollection.add(statistics);
  }

  @Override
  public Optional<PrecisionAdjustmentResult> prec(
      AbstractState state,
      Precision precision,
      UnmodifiableReachedSet states,
      Function<AbstractState, AbstractState> projection,
      AbstractState fullState) throws CPAException, InterruptedException {

    return policyIterationManager.precisionAdjustment(
        (PolicyState)state,
        (TemplatePrecision) precision, states,
        fullState);
  }

  @Override
  public Collection<? extends AbstractState> strengthen(
      AbstractState state,
      List<AbstractState> otherStates,
      CFAEdge cfaEdge,
      Precision precision)
      throws CPATransferException, InterruptedException {
    return policyIterationManager.strengthen(
        ((PolicyState) state).asIntermediate(),
        otherStates
    );
  }

  @Override
  public Optional<AbstractState> strengthen(
      AbstractState pState, Precision pPrecision,
      List<AbstractState> otherStates)
      throws CPAException, InterruptedException {
    return policyIterationManager.strengthen(
        (PolicyState) pState, (TemplatePrecision) pPrecision, otherStates);
  }

  @Override
  public boolean adjustPrecision() {
    return templatePrecision.adjustPrecision();
  }

  boolean injectPrecisionFromInterpolant(CFANode pNode, Set<String> vars) {
    return templatePrecision.injectPrecisionFromInterpolant(pNode, vars);
  }

  @Override
  public void adjustReachedSet(ReachedSet pReachedSet) {
    pReachedSet.clear();
  }

  LogManager getLogger() {
    return logger;
  }

  Configuration getConfig() {
    return config;
  }

  Solver getSolver() {
    return solver;
  }

  @Override
  public AbstractState merge(AbstractState state1, AbstractState state2,
      Precision precision) throws CPAException, InterruptedException {
    return policyIterationManager.merge(
        (PolicyState) state1, (PolicyState) state2
    );
  }

  @Override
  public Reducer getReducer() {
<<<<<<< HEAD
    return new PolicyReducer();
=======
    return new PolicyReducer(policyIterationManager, fmgr, stateFormulaConversionManager, pfmgr);
>>>>>>> ce2cc198
  }

  public void setPartitioning(BlockPartitioning pPartitioning) {
    policyIterationManager.setPartitioning(pPartitioning);
  }


  @Override
  public void close() {
    solver.close();
  }

}
<|MERGE_RESOLUTION|>--- conflicted
+++ resolved
@@ -45,7 +45,6 @@
 import org.sosy_lab.cpachecker.util.predicates.pathformula.PathFormulaManagerImpl;
 import org.sosy_lab.cpachecker.util.predicates.smt.FormulaManagerView;
 import org.sosy_lab.cpachecker.util.predicates.smt.Solver;
-import org.sosy_lab.cpachecker.util.predicates.smt.SolverFactory;
 import org.sosy_lab.cpachecker.util.templates.TemplatePrecision;
 import org.sosy_lab.cpachecker.util.templates.TemplateToFormulaConversionManager;
 
@@ -82,25 +81,20 @@
     return AutomaticCPAFactory.forType(PolicyCPA.class);
   }
 
+  @SuppressWarnings("unused")
   private PolicyCPA(
       Configuration pConfig,
       LogManager pLogger,
       ShutdownNotifier shutdownNotifier,
-      CFA cfa,
-      SolverFactory pSolverFactory
-  ) throws InvalidConfigurationException {
+      CFA cfa)
+      throws InvalidConfigurationException, CPAException {
     pConfig.inject(this);
 
     logger = pLogger;
     config = pConfig;
 
-<<<<<<< HEAD
-    Solver solver = pSolverFactory.getSolverCached(pConfig, pLogger, shutdownNotifier);
-    FormulaManagerView formulaManager = solver.getFormulaManager();
-=======
     solver = Solver.create(config, pLogger, shutdownNotifier);
     fmgr = solver.getFormulaManager();
->>>>>>> ce2cc198
     PathFormulaManager pathFormulaManager = new PathFormulaManagerImpl(
         fmgr, pConfig, pLogger, shutdownNotifier, cfa,
         AnalysisDirection.FORWARD);
@@ -292,13 +286,10 @@
 
   @Override
   public Reducer getReducer() {
-<<<<<<< HEAD
-    return new PolicyReducer();
-=======
     return new PolicyReducer(policyIterationManager, fmgr, stateFormulaConversionManager, pfmgr);
->>>>>>> ce2cc198
-  }
-
+  }
+
+  @Override
   public void setPartitioning(BlockPartitioning pPartitioning) {
     policyIterationManager.setPartitioning(pPartitioning);
   }
