/*
 *  CPAchecker is a tool for configurable software verification.
 *  This file is part of CPAchecker.
 *
 *  Copyright (C) 2007-2014  Dirk Beyer
 *  All rights reserved.
 *
 *  Licensed under the Apache License, Version 2.0 (the "License");
 *  you may not use this file except in compliance with the License.
 *  You may obtain a copy of the License at
 *
 *      http://www.apache.org/licenses/LICENSE-2.0
 *
 *  Unless required by applicable law or agreed to in writing, software
 *  distributed under the License is distributed on an "AS IS" BASIS,
 *  WITHOUT WARRANTIES OR CONDITIONS OF ANY KIND, either express or implied.
 *  See the License for the specific language governing permissions and
 *  limitations under the License.
 *
 *
 *  CPAchecker web page:
 *    http://cpachecker.sosy-lab.org
 */
package org.sosy_lab.cpachecker.cpa.interval;

import java.util.Collection;
import java.util.Collections;
import java.util.HashSet;
import java.util.LinkedList;
import java.util.List;
import java.util.Set;

import org.sosy_lab.common.configuration.Configuration;
import org.sosy_lab.common.configuration.InvalidConfigurationException;
import org.sosy_lab.common.configuration.Option;
import org.sosy_lab.common.configuration.Options;
<<<<<<< HEAD
import org.sosy_lab.cpachecker.cfa.ast.c.CArraySubscriptExpression;
import org.sosy_lab.cpachecker.cfa.ast.c.CAssignment;
import org.sosy_lab.cpachecker.cfa.ast.c.CBinaryExpression;
import org.sosy_lab.cpachecker.cfa.ast.c.CBinaryExpression.BinaryOperator;
import org.sosy_lab.cpachecker.cfa.ast.c.CCastExpression;
import org.sosy_lab.cpachecker.cfa.ast.c.CCharLiteralExpression;
import org.sosy_lab.cpachecker.cfa.ast.c.CComplexCastExpression;
import org.sosy_lab.cpachecker.cfa.ast.c.CExpression;
import org.sosy_lab.cpachecker.cfa.ast.c.CExpressionStatement;
import org.sosy_lab.cpachecker.cfa.ast.c.CFieldReference;
import org.sosy_lab.cpachecker.cfa.ast.c.CFloatLiteralExpression;
import org.sosy_lab.cpachecker.cfa.ast.c.CFunctionCall;
import org.sosy_lab.cpachecker.cfa.ast.c.CFunctionCallAssignmentStatement;
import org.sosy_lab.cpachecker.cfa.ast.c.CFunctionCallExpression;
import org.sosy_lab.cpachecker.cfa.ast.c.CFunctionCallStatement;
import org.sosy_lab.cpachecker.cfa.ast.c.CIdExpression;
import org.sosy_lab.cpachecker.cfa.ast.c.CImaginaryLiteralExpression;
import org.sosy_lab.cpachecker.cfa.ast.c.CInitializer;
import org.sosy_lab.cpachecker.cfa.ast.c.CInitializerExpression;
import org.sosy_lab.cpachecker.cfa.ast.c.CIntegerLiteralExpression;
import org.sosy_lab.cpachecker.cfa.ast.c.CLiteralExpression;
import org.sosy_lab.cpachecker.cfa.ast.c.CPointerExpression;
import org.sosy_lab.cpachecker.cfa.ast.c.CRightHandSide;
import org.sosy_lab.cpachecker.cfa.ast.c.CRightHandSideVisitor;
import org.sosy_lab.cpachecker.cfa.ast.c.CStatement;
import org.sosy_lab.cpachecker.cfa.ast.c.CStringLiteralExpression;
import org.sosy_lab.cpachecker.cfa.ast.c.CUnaryExpression;
import org.sosy_lab.cpachecker.cfa.ast.c.CUnaryExpression.UnaryOperator;
import org.sosy_lab.cpachecker.cfa.ast.c.CVariableDeclaration;
import org.sosy_lab.cpachecker.cfa.ast.c.DefaultCExpressionVisitor;
import org.sosy_lab.cpachecker.cfa.model.CFAEdge;
import org.sosy_lab.cpachecker.cfa.model.c.CAssumeEdge;
import org.sosy_lab.cpachecker.cfa.model.c.CDeclarationEdge;
import org.sosy_lab.cpachecker.cfa.model.c.CFunctionCallEdge;
import org.sosy_lab.cpachecker.cfa.model.c.CFunctionEntryNode;
import org.sosy_lab.cpachecker.cfa.model.c.CFunctionReturnEdge;
import org.sosy_lab.cpachecker.cfa.model.c.CFunctionSummaryEdge;
import org.sosy_lab.cpachecker.cfa.model.c.CReturnStatementEdge;
import org.sosy_lab.cpachecker.cfa.model.c.CStatementEdge;
import org.sosy_lab.cpachecker.cfa.types.c.CEnumType.CEnumerator;
import org.sosy_lab.cpachecker.cfa.types.c.CNumericTypes;
import org.sosy_lab.cpachecker.cfa.types.c.CPointerType;
import org.sosy_lab.cpachecker.core.interfaces.AbstractState;
=======
import org.sosy_lab.cpachecker.cfa.ast.DefaultExpressionVisitor;
import org.sosy_lab.cpachecker.cfa.ast.IASTArraySubscriptExpression;
import org.sosy_lab.cpachecker.cfa.ast.IASTAssignment;
import org.sosy_lab.cpachecker.cfa.ast.IASTBinaryExpression;
import org.sosy_lab.cpachecker.cfa.ast.IASTBinaryExpression.BinaryOperator;
import org.sosy_lab.cpachecker.cfa.ast.IASTCastExpression;
import org.sosy_lab.cpachecker.cfa.ast.IASTCharLiteralExpression;
import org.sosy_lab.cpachecker.cfa.ast.IASTEnumerationSpecifier.IASTEnumerator;
import org.sosy_lab.cpachecker.cfa.ast.IASTExpression;
import org.sosy_lab.cpachecker.cfa.ast.IASTExpressionStatement;
import org.sosy_lab.cpachecker.cfa.ast.IASTFieldReference;
import org.sosy_lab.cpachecker.cfa.ast.IASTFloatLiteralExpression;
import org.sosy_lab.cpachecker.cfa.ast.IASTFunctionCall;
import org.sosy_lab.cpachecker.cfa.ast.IASTFunctionCallAssignmentStatement;
import org.sosy_lab.cpachecker.cfa.ast.IASTFunctionCallExpression;
import org.sosy_lab.cpachecker.cfa.ast.IASTFunctionCallStatement;
import org.sosy_lab.cpachecker.cfa.ast.IASTIdExpression;
import org.sosy_lab.cpachecker.cfa.ast.IASTInitializer;
import org.sosy_lab.cpachecker.cfa.ast.IASTInitializerExpression;
import org.sosy_lab.cpachecker.cfa.ast.IASTIntegerLiteralExpression;
import org.sosy_lab.cpachecker.cfa.ast.IASTLiteralExpression;
import org.sosy_lab.cpachecker.cfa.ast.IASTPointerTypeSpecifier;
import org.sosy_lab.cpachecker.cfa.ast.IASTRightHandSide;
import org.sosy_lab.cpachecker.cfa.ast.IASTStatement;
import org.sosy_lab.cpachecker.cfa.ast.IASTStringLiteralExpression;
import org.sosy_lab.cpachecker.cfa.ast.IASTUnaryExpression;
import org.sosy_lab.cpachecker.cfa.ast.IASTUnaryExpression.UnaryOperator;
import org.sosy_lab.cpachecker.cfa.ast.RightHandSideVisitor;
import org.sosy_lab.cpachecker.cfa.objectmodel.CFAEdge;
import org.sosy_lab.cpachecker.cfa.objectmodel.c.AssumeEdge;
import org.sosy_lab.cpachecker.cfa.objectmodel.c.CallToReturnEdge;
import org.sosy_lab.cpachecker.cfa.objectmodel.c.DeclarationEdge;
import org.sosy_lab.cpachecker.cfa.objectmodel.c.FunctionCallEdge;
import org.sosy_lab.cpachecker.cfa.objectmodel.c.FunctionDefinitionNode;
import org.sosy_lab.cpachecker.cfa.objectmodel.c.FunctionReturnEdge;
import org.sosy_lab.cpachecker.cfa.objectmodel.c.ReturnStatementEdge;
import org.sosy_lab.cpachecker.cfa.objectmodel.c.StatementEdge;
import org.sosy_lab.cpachecker.core.interfaces.AbstractElement;
>>>>>>> 5f901b87
import org.sosy_lab.cpachecker.core.interfaces.Precision;
import org.sosy_lab.cpachecker.core.interfaces.TransferRelation;
import org.sosy_lab.cpachecker.exceptions.CPATransferException;
import org.sosy_lab.cpachecker.exceptions.UnrecognizedCCodeException;
import org.sosy_lab.cpachecker.exceptions.UnrecognizedCFAEdgeException;

@Options(prefix="cpa.interval")
public class IntervalAnalysisTransferRelation implements TransferRelation {
  @Option(description="decides whether one (false) or two (true) successors should be created "
    + "when an inequality-check is encountered")
  private boolean splitIntervals = false;
  /**
   * base name of the variable that is introduced to pass results from returning function calls
   */
  private static final String RETURN_VARIABLE_BASE_NAME = "___cpa_temp_result_var_";

  private final Set<String> globalVars = new HashSet<>();

  @Option(description="at most that many intervals will be tracked per variable, -1 if number not restricted")
  private int threshold = -1;

  public IntervalAnalysisTransferRelation(Configuration config) throws InvalidConfigurationException {
    config.inject(this);
  }

  @Override
  public Collection<? extends AbstractState> getAbstractSuccessors(AbstractState element, Precision precision, CFAEdge cfaEdge) throws CPATransferException {
    Collection<? extends AbstractState> successors  = null;

    AbstractState successor                         = null;

    IntervalAnalysisState intervalElement           = (IntervalAnalysisState)element;

    // check the type of the edge
    switch (cfaEdge.getEdgeType()) {
      // if edge is a statement edge, e.g. a = b + c
      case StatementEdge:
        CStatementEdge statementEdge = (CStatementEdge)cfaEdge;
        successor = handleStatement(intervalElement, statementEdge.getStatement(), cfaEdge);
        break;

        // this is the statement edge which leads the function to the last node of its CFA (not same as a return edge)
      case ReturnStatementEdge:
        CReturnStatementEdge returnEdge = (CReturnStatementEdge)cfaEdge;
        successor = handleExitFromFunction(intervalElement, returnEdge.getExpression(), returnEdge, cfaEdge);
        break;

      // edge is a declaration edge, e.g. int a;
      case DeclarationEdge:
        successor = handleDeclaration(intervalElement, (CDeclarationEdge)cfaEdge);
        break;

      // this is an assumption, e.g. if (a == b)
      case AssumeEdge:
        CAssumeEdge assumeEdge = (CAssumeEdge)cfaEdge;
        successors = handleAssumption(intervalElement, assumeEdge.getExpression(), cfaEdge, assumeEdge.getTruthAssumption());
        break;

      case BlankEdge:
        successor = IntervalAnalysisState.copyOf(intervalElement);
        break;

      case FunctionCallEdge:
        CFunctionCallEdge functionCallEdge = (CFunctionCallEdge)cfaEdge;
        successor = handleFunctionCall(intervalElement, functionCallEdge, cfaEdge);
        break;

      // this is a return edge from function, this is different from return statement
      // of the function. See case in statement edge for details
      case FunctionReturnEdge:
        successor = handleFunctionReturn(intervalElement, (CFunctionReturnEdge)cfaEdge);
        break;

      default:
        throw new UnrecognizedCFAEdgeException(cfaEdge);
    }

    if (successors != null) {
      return successors;
    } else if (successor == null) {
      return noSuccessors();
    } else {
      return soleSuccessor(successor);
    }
  }

  /**
   * Handles return from one function to another function.
   *
   * @param element previous abstract state.
   * @param functionReturnEdge return edge from a function to its call site.
   * @return new abstract state.
   */
  private IntervalAnalysisState handleFunctionReturn(IntervalAnalysisState element, CFunctionReturnEdge functionReturnEdge)
    throws UnrecognizedCCodeException {
    CFunctionSummaryEdge summaryEdge = functionReturnEdge.getSummaryEdge();

    CFunctionCall expression = summaryEdge.getExpression();

    IntervalAnalysisState newElement = IntervalAnalysisState.copyOf(element.getPreviousState());

    String callerFunctionName = functionReturnEdge.getSuccessor().getFunctionName();
    String calledFunctionName = functionReturnEdge.getPredecessor().getFunctionName();

    // expression is an assignment operation, e.g. a = g(b);
    if (expression instanceof CFunctionCallAssignmentStatement) {
      CFunctionCallAssignmentStatement funcExp = (CFunctionCallAssignmentStatement)expression;

      CExpression operand1 = funcExp.getLeftHandSide();

      // left hand side of the expression has to be a variable
<<<<<<< HEAD
      if ((operand1 instanceof CIdExpression) || (operand1 instanceof CFieldReference)) {
=======
      if((operand1 instanceof IASTIdExpression) || (operand1 instanceof IASTFieldReference))
      {
>>>>>>> 5f901b87
        String assignedVariableName = operand1.toASTString();

        String returnedVariableName = calledFunctionName + "::" + RETURN_VARIABLE_BASE_NAME;

        for (String globalVar : globalVars) {
          // if the assigned variable represents global variable, set the global variable to the value of the returning variable or unknown
          if (globalVar.equals(assignedVariableName)) {
            Interval interval = element.contains(returnedVariableName) ? element.getInterval(returnedVariableName) : Interval.createUnboundInterval();

            newElement.addInterval(globalVar, interval, this.threshold);
          }

          // import the global variables into the scope of the called function
          else {
            Interval interval = element.contains(globalVar) ? element.getInterval(globalVar) : Interval.createUnboundInterval();

            newElement.addInterval(globalVar, interval, this.threshold);
          }
        }

        // set the value of the assigned variable to the value of the returned variable
        if (!globalVars.contains(assignedVariableName)) {
          Interval interval = element.contains(returnedVariableName) ? element.getInterval(returnedVariableName) : Interval.createUnboundInterval();

          newElement.addInterval(constructVariableName(assignedVariableName, callerFunctionName), interval, this.threshold);
        }
      }

      // a* = b(); TODO: for now, nothing is done here, but cloning the current element
      else if (operand1 instanceof CPointerExpression) {
        return IntervalAnalysisState.copyOf(element);
      } else {
        throw new UnrecognizedCCodeException("on function return", summaryEdge, operand1);
      }
    }

    // import the global variables back into the scope of the calling function
    else if (expression instanceof CFunctionCallStatement) {
      for (String globalVar : globalVars) {
          Interval interval = element.contains(globalVar) ? element.getInterval(globalVar) : Interval.createUnboundInterval();

          newElement.addInterval(globalVar, interval, this.threshold);
      }
    } else {
      throw new UnrecognizedCCodeException("on function return", summaryEdge, expression);
    }

    return newElement;
  }

  /**
   * This method handles function calls.
   *
   * @param previousElement the previous element of the analysis, before the function call
   * @param callEdge the respective CFA edge
   * @return the successor element
   * @throws UnrecognizedCCodeException
   */
  private IntervalAnalysisState handleFunctionCall(IntervalAnalysisState previousElement, CFunctionCallEdge callEdge, CFAEdge edge)
    throws UnrecognizedCCodeException {
    CFunctionEntryNode functionEntryNode = callEdge.getSuccessor();

    String calledFunctionName = functionEntryNode.getFunctionName();
    String callerFunctionName = callEdge.getPredecessor().getFunctionName();

    List<String> parameterNames = functionEntryNode.getFunctionParameterNames();
    List<CExpression> arguments  = callEdge.getArguments();

    assert (parameterNames.size() == arguments.size());

    IntervalAnalysisState newElement = new IntervalAnalysisState(previousElement);

    // import global variables into the current scope first
    for (String globalVar : globalVars) {
      if (previousElement.contains(globalVar)) {
        newElement.addInterval(globalVar, previousElement.getInterval(globalVar), threshold);
      }
    }

    ExpressionValueVisitor visitor = new ExpressionValueVisitor(previousElement, callerFunctionName, edge);

    // set the interval of each formal parameter to the interval of its respective actual parameter
    for (int i = 0; i < arguments.size(); i++) {
      //Interval interval = evaluateInterval(previousElement, arguments.get(i), callerFunctionName, callEdge);
      // get value of actual parameter in caller function context
      Interval interval = arguments.get(i).accept(visitor);

      String formalParameterName = constructVariableName(parameterNames.get(i), calledFunctionName);

      newElement.addInterval(formalParameterName, interval, this.threshold);
    }

    return newElement;
  }

  /**
   * This method handles the statement edge which leads the function to the last node of its CFA (not same as a return edge).
   *
   * @param element the analysis element
   * @param expression the expression
   * @param CReturnStatementEdge the CFA edge corresponding to this statement
   * @return the successor elements
   */
  private IntervalAnalysisState handleExitFromFunction(IntervalAnalysisState element, CExpression expression, CReturnStatementEdge returnEdge, CFAEdge edge)
    throws UnrecognizedCCodeException {
    if (expression == null) {
      expression = CNumericTypes.ZERO; // this is the default in C
    }

    ExpressionValueVisitor visitor = new ExpressionValueVisitor(element, returnEdge.getPredecessor().getFunctionName(), edge);

    // assign the value of the function return to a new variable
    return handleAssignmentToVariable(RETURN_VARIABLE_BASE_NAME, expression, visitor);
  }

  /**
   * This method handles assumptions.
   *
   * @param element the analysis element
   * @param expression the expression containing the assumption
   * @param cfaEdge the CFA edge corresponding to this expression
   * @param truthValue flag to determine whether this is the then- or the else-branch of the assumption
   * @return the successor elements
   */
  private Collection<? extends AbstractState> handleAssumption(IntervalAnalysisState element, CExpression expression, CFAEdge cfaEdge, boolean truthValue)
    throws UnrecognizedCCodeException {
    // first, unpack the expression to deal with a raw assumption
    if (expression instanceof CUnaryExpression) {
      throw new UnrecognizedCCodeException("unexpected operator in assumption", cfaEdge, expression);
    }

    // -> *exp - don't know anything
    else if (expression instanceof CPointerExpression) {
      return soleSuccessor(IntervalAnalysisState.copyOf(element));
    }

    // a plain (boolean) identifier, e.g. if (a)
    else if (expression instanceof CIdExpression) {
      // this is simplified in the frontend
      throw new UnrecognizedCCodeException("unexpected expression in assumption", cfaEdge, expression);
    } else if (expression instanceof CBinaryExpression) {
      IntervalAnalysisState newElement = IntervalAnalysisState.copyOf(element);

      BinaryOperator operator = ((CBinaryExpression)expression).getOperator();
      CExpression operand1 = ((CBinaryExpression)expression).getOperand1();
      CExpression operand2 = ((CBinaryExpression)expression).getOperand2();

      ExpressionValueVisitor visitor = new ExpressionValueVisitor(newElement, cfaEdge.getPredecessor().getFunctionName(), cfaEdge);

      Interval interval1 = operand1.accept(visitor);
      Interval interval2 = operand2.accept(visitor);

      switch (operator) {
        case MINUS:
        case PLUS:
          Interval result = null;

          if (operator == BinaryOperator.MINUS) {
            result = interval1.minus(interval2);
          } else if (operator == BinaryOperator.PLUS) {
            result = interval1.plus(interval2);
          }

          // in then-branch and interval maybe true, or in else-branch and interval maybe false, add a successor
          if ((truthValue && !result.isFalse()) || (!truthValue && !result.isTrue())) {
            return soleSuccessor(newElement);
          } else {
            return noSuccessors();
          }

        case EQUALS:
        case NOT_EQUALS:
        case GREATER_THAN:
        case GREATER_EQUAL:
        case LESS_THAN:
        case LESS_EQUAL:
          return processAssumption(newElement, operator, operand1, operand2, truthValue, cfaEdge);

        case BINARY_AND:
        case BINARY_OR:
        case BINARY_XOR:
          return soleSuccessor(newElement);

        default:
          throw new UnrecognizedCCodeException("unexpected operator in assumption", cfaEdge, expression);
      }
    }

    return noSuccessors();
  }

  private Collection<? extends AbstractState> processAssumption(IntervalAnalysisState element, BinaryOperator operator, CExpression operand1, CExpression operand2, boolean truthValue, CFAEdge cfaEdge) throws UnrecognizedCCodeException {
    if (!truthValue) {
      return processAssumption(element, negateOperator(operator), operand1, operand2, !truthValue, cfaEdge);
    }

    ExpressionValueVisitor visitor = new ExpressionValueVisitor(element, cfaEdge.getPredecessor().getFunctionName(), cfaEdge);

    Interval orgInterval1 = operand1.accept(visitor);
    Interval orgInterval2 = operand2.accept(visitor);

    //Interval orgInterval1 = evaluateInterval(element, operand1, cfaEdge.getPredecessor().getFunctionName(), cfaEdge);
    Interval tmpInterval1 = orgInterval1;

    //Interval orgInterval2 = evaluateInterval(element, operand2, cfaEdge.getPredecessor().getFunctionName(), cfaEdge);
    Interval tmpInterval2 = orgInterval2;

    String variableName1 = constructVariableName(operand1.toASTString(), cfaEdge.getPredecessor().getFunctionName());
    String variableName2 = constructVariableName(operand2.toASTString(), cfaEdge.getPredecessor().getFunctionName());

    // determine whether or not the respective operand is an identifier
    boolean isIdOp1 = operand1 instanceof CIdExpression;
    boolean isIdOp2 = operand2 instanceof CIdExpression;

    // a < b, a < 1
    if (operator == BinaryOperator.LESS_THAN) {
      // a may be less than b, so there can be a successor
      if (tmpInterval1.mayBeLessThan(tmpInterval2)) {
        if (isIdOp1) {
          element.addInterval(variableName1, orgInterval1.limitUpperBoundBy(tmpInterval2.minus(1L)), threshold);
        }
        if (isIdOp2) {
          element.addInterval(variableName2, orgInterval2.limitLowerBoundBy(tmpInterval1.plus(1L)), threshold);
        }
      } else {
        return noSuccessors();
      }
    }

    // a <= b, a <= 1
    else if (operator == BinaryOperator.LESS_EQUAL) {
      // a may be less or equal than b, so there can be a successor
      if (tmpInterval1.mayBeLessOrEqualThan(tmpInterval2)) {
        if (isIdOp1) {
          element.addInterval(variableName1, orgInterval1.limitUpperBoundBy(tmpInterval2), threshold);
        }
        if (isIdOp2) {
          element.addInterval(variableName2, orgInterval2.limitLowerBoundBy(tmpInterval1), threshold);
        }
      } else {
        return noSuccessors();
      }
    }

    // a > b, a > 1
    else if (operator == BinaryOperator.GREATER_THAN) {
      // a may be greater than b, so there can be a successor
      if (tmpInterval1.mayBeGreaterThan(tmpInterval2)) {
        if (isIdOp1) {
          element.addInterval(variableName1, orgInterval1.limitLowerBoundBy(tmpInterval2.plus(1L)), threshold);
        }
        if (isIdOp2) {
          element.addInterval(variableName2, orgInterval2.limitUpperBoundBy(tmpInterval1.minus(1L)), threshold);
        }
      } else {
        return noSuccessors();
      }
    }

    // a >= b, a >= 1
    else if (operator == BinaryOperator.GREATER_EQUAL) {
      // a may be greater or equal than b, so there can be a successor
      if (tmpInterval1.mayBeGreaterOrEqualThan(tmpInterval2)) {
        if (isIdOp1) {
          element.addInterval(variableName1, orgInterval1.limitLowerBoundBy(tmpInterval2), threshold);
        }
        if (isIdOp2) {
          element.addInterval(variableName2, orgInterval2.limitUpperBoundBy(tmpInterval1), threshold);
        }
      } else {
        return noSuccessors();
      }
    }

    // a == b, a == 1
    else if (operator == BinaryOperator.EQUALS) {
      // a and b intersect, so they may have the same value, so they may be equal
      if (tmpInterval1.intersects(tmpInterval2)) {
        if (isIdOp1) {
          element.addInterval(variableName1, orgInterval1.intersect(tmpInterval2), threshold);
        }
        if (isIdOp2) {
          element.addInterval(variableName2, orgInterval2.intersect(tmpInterval1), threshold);
        }
      } else {
        return noSuccessors();
      }
    }

    // a != b, a != 1
    else if (operator == BinaryOperator.NOT_EQUALS) {
      // a = [x, x] = b => a and b are always equal, so there can't be a successor
      if (tmpInterval1.isSingular() && tmpInterval1.equals(tmpInterval2)) {
        return noSuccessors();
      }

      // TODO: currently depends on the fact that operand1 is a identifier, while operand2 is a literal
      if (splitIntervals && isIdOp1 && !isIdOp2) {
        IntervalAnalysisState newElement = null;

        Collection<IntervalAnalysisState> successors = new LinkedList<>();

        Interval result = null;

        if (!(result = orgInterval1.intersect(Interval.createUpperBoundedInterval(orgInterval2.getLow() - 1L))).isEmpty()) {
          newElement = IntervalAnalysisState.copyOf(element);

          newElement.addInterval(variableName1, result, threshold);

          successors.add(newElement);
        }

        if (!(result = orgInterval1.intersect(Interval.createLowerBoundedInterval(orgInterval2.getLow() + 1L))).isEmpty()) {
          newElement = IntervalAnalysisState.copyOf(element);

          newElement.addInterval(variableName1, result, threshold);

          successors.add(newElement);
        }

        return successors;
      }
    } else {
      throw new UnrecognizedCCodeException("unknown operator", cfaEdge);
    }

    return soleSuccessor(element);
  }

  /**
   * This method return the negated counter part for a given operator
   *
   * @param operator
   * @return the negated counter part of the given operator
   */
  private BinaryOperator negateOperator(BinaryOperator operator) {
    switch (operator) {
      case EQUALS:
        return BinaryOperator.NOT_EQUALS;

      case NOT_EQUALS:
        return BinaryOperator.EQUALS;

      case LESS_THAN:
        return BinaryOperator.GREATER_EQUAL;

      case LESS_EQUAL:
        return BinaryOperator.GREATER_THAN;

      case GREATER_EQUAL:
        return BinaryOperator.LESS_THAN;

      case GREATER_THAN:
        return BinaryOperator.LESS_EQUAL;

      default:
        return operator;
    }
  }

  /**
   * This method handles variable declarations.
   *
   * So far, only primitive types are supported, pointers are not supported either.
   *
   * @param element the analysis element
   * @param declarationEdge the CFA edge
   * @return the successor element
   */
  private IntervalAnalysisState handleDeclaration(IntervalAnalysisState element, CDeclarationEdge declarationEdge)
  throws UnrecognizedCCodeException {
    IntervalAnalysisState newElement = IntervalAnalysisState.copyOf(element);
    if (declarationEdge.getDeclaration() instanceof CVariableDeclaration) {
        CVariableDeclaration decl = (CVariableDeclaration)declarationEdge.getDeclaration();

        // ignore pointer variables
        if (decl.getType() instanceof CPointerType) {
          return newElement;
        }

        String varName;

      // if this is a global variable, add it to the list of global variables
      if (decl.isGlobal()) {
        globalVars.add(decl.getName());
        varName = constructVariableName(decl.getName(), "");
      } else {
        varName = constructVariableName(decl.getName(), declarationEdge.getPredecessor().getFunctionName());
      }

      Interval interval;

      CInitializer init = decl.getInitializer();

      // variable may be initialized explicitly on the spot ...
      if (init instanceof CInitializerExpression) {
        CExpression exp = ((CInitializerExpression) init).getExpression();
        interval = evaluateInterval(element, exp, declarationEdge.getPredecessor().getFunctionName(), declarationEdge);
      } else {
        if (decl.isGlobal()) {
          // according to C standard non initialized global vars are set to 0
          interval = new Interval(0L);
        } else {
          interval = Interval.createUnboundInterval();
        }
      }

      newElement.addInterval(varName, interval, this.threshold);

    }

    return newElement;
  }

  /**
   * This method handles unary and binary statements.
   *
   * @param element the analysis element
   * @param expression the current expression
   * @param cfaEdge the CFA edge
   * @return the successor
   * @throws UnrecognizedCCodeException
   */
  private IntervalAnalysisState handleStatement(IntervalAnalysisState element, CStatement expression, CFAEdge cfaEdge)
    throws UnrecognizedCCodeException {
    // expression is an assignment operation, e.g. a = b;
    if (expression instanceof CAssignment) {
      return handleAssignment(element, (CAssignment)expression, cfaEdge);
    } else if (expression instanceof CFunctionCallStatement) {
      return IntervalAnalysisState.copyOf(element);
    } else if (expression instanceof CExpressionStatement) {
      return IntervalAnalysisState.copyOf(element);
    } else {
      throw new UnrecognizedCCodeException("unknown statement", cfaEdge, expression);
    }
  }

   /**
   * This method handles assignments.
   *
   * @param element the analysis element
   * @param assignExpression the expression containing the binary expression
   * @param declarationEdge the CFA edge
   * @return the successor element
   * TODO pointer dereferencing via strengthening
   */
  private IntervalAnalysisState handleAssignment(IntervalAnalysisState element, CAssignment assignExpression, CFAEdge cfaEdge)
    throws UnrecognizedCCodeException {
    CExpression op1 = assignExpression.getLeftHandSide();
    CRightHandSide op2 = assignExpression.getRightHandSide();

    // a = ?
    if (op1 instanceof CIdExpression) {
      ExpressionValueVisitor visitor = new ExpressionValueVisitor(element, cfaEdge.getPredecessor().getFunctionName(), cfaEdge);

<<<<<<< HEAD
      return handleAssignmentToVariable(((CIdExpression)op1).getName(), op2, visitor);
=======
      return handleAssignmentToVariable(((IASTIdExpression)op1).getName(), op2, visitor);
>>>>>>> 5f901b87
    }

    // TODO: assignment to pointer, *a = ?
    else if (op1 instanceof CPointerExpression) {
      return IntervalAnalysisState.copyOf(element);
    } else if (op1 instanceof CFieldReference) {
      return IntervalAnalysisState.copyOf(element);
    } else if (op1 instanceof CArraySubscriptExpression) {
      return IntervalAnalysisState.copyOf(element);
    } else {
      throw new UnrecognizedCCodeException("left operand of assignment has to be a variable", cfaEdge, op1);
    }
  }

  /**
   * This method handles the assignment of a variable.
   *
   * @param lParam the local name of the variable to assign to
   * @param rightExp the assigning expression
   * @param cfaEdge the respective CFA edge
   * @return the successor element
   */
  private IntervalAnalysisState handleAssignmentToVariable(String lParam, CRightHandSide expression, ExpressionValueVisitor v)
    throws UnrecognizedCCodeException {
    Interval value = expression.accept(v);

    IntervalAnalysisState newElement = IntervalAnalysisState.copyOf(v.state);
    String variableName = constructVariableName(lParam, v.functionName);

    newElement.addInterval(variableName, value, this.threshold);

    return newElement;
  }

  /**
   * This method evaluates an expression and returns the respective interval.
   *
   * @param element the analysis element
   * @param expression the expression containing the expression to be evaluated
   * @param functionName the name of the function currently being analyzed
   * @param cfaEdge the respective CFA edge
   * @return the interval in respect to the evaluated expression of null, if the expression could not be evaluated properly
   */
  //getExpressionValue
  private Interval evaluateInterval(IntervalAnalysisState element, CRightHandSide expression, String functionName, CFAEdge cfaEdge)
    throws UnrecognizedCCodeException {
    if (expression instanceof CLiteralExpression) {
      Long value = parseLiteral((CLiteralExpression)expression, cfaEdge);

      return (value == null) ? Interval.createUnboundInterval() : new Interval(value, value);
    }

<<<<<<< HEAD
    else if (expression instanceof CIdExpression) {
      String varName = constructVariableName(((CIdExpression)expression).getName(), functionName);
=======
    else if(expression instanceof IASTIdExpression)
    {
      String varName = constructVariableName(((IASTIdExpression)expression).getName(), functionName);
>>>>>>> 5f901b87

      return (element.contains(varName)) ? element.getInterval(varName) : Interval.createUnboundInterval();
    }

    else if (expression instanceof CCastExpression) {
      return evaluateInterval(element, ((CCastExpression)expression).getOperand(), functionName, cfaEdge);
    } else if (expression instanceof CUnaryExpression) {
      CUnaryExpression unaryExpression = (CUnaryExpression)expression;

      UnaryOperator unaryOperator = unaryExpression.getOperator();
      CExpression unaryOperand = unaryExpression.getOperand();

      switch (unaryOperator) {
        case MINUS:
          Interval interval = evaluateInterval(element, unaryOperand, functionName, cfaEdge);

          return (interval == null) ? Interval.createUnboundInterval() : interval.negate();

        default:
          throw new UnrecognizedCCodeException("unknown unary operator", cfaEdge, unaryExpression);
      }
    }
    // clause for CPointerexpression does the same, as UnaryExpression clause would have done for the star operator
    else if (expression instanceof CPointerExpression) {
      throw new UnrecognizedCCodeException("PointerExpressions are not allowed at this place", cfaEdge, expression);
    }

    // added for expression "if (! (req_a___0 + 50 == rsp_d___0))" in "systemc/mem_slave_tlm.1.cil.c"
    else if (expression instanceof CBinaryExpression) {
      CBinaryExpression binaryExpression = (CBinaryExpression)expression;

      Interval interval1 = evaluateInterval(element, binaryExpression.getOperand1(), functionName, cfaEdge);
      Interval interval2 = evaluateInterval(element, binaryExpression.getOperand2(), functionName, cfaEdge);

      switch (binaryExpression.getOperator()) {
        case PLUS:
          return interval1.plus(interval2);

        default:
          throw new UnrecognizedCCodeException("unknown binary operator", cfaEdge, binaryExpression);
      }
    } else {
      //throw new UnrecognizedCCodeException(cfaEdge, expression);
      return Interval.createUnboundInterval();
    }
  }

  /**
   * This method parses an expression to retrieve its literal value.
   *
   * @param expression the expression to parse
   * @return a number or null if the parsing failed
   * @throws UnrecognizedCCodeException
   */
  private static Long parseLiteral(CLiteralExpression expression, CFAEdge edge) throws UnrecognizedCCodeException {
    if (expression instanceof CIntegerLiteralExpression) {
      return ((CIntegerLiteralExpression)expression).asLong();

    } else if (expression instanceof CFloatLiteralExpression) {
      return null;

    } else if (expression instanceof CCharLiteralExpression) {
      return (long)((CCharLiteralExpression)expression).getCharacter();

    } else if (expression instanceof CStringLiteralExpression) {
      return null;

    } else {
      throw new UnrecognizedCCodeException("unknown literal", edge, expression);
    }
  }

  /**
   * This method created a scoped variable name.
   *
   * @param variableName
   * @param functionName
   * @return a scoped variable name
   */
  public String constructVariableName(String variableName, String functionName) {
    if (globalVars.contains(variableName)) {
      return variableName;
    }

    return functionName + "::" + variableName;
  }

  @Override
  public Collection<? extends AbstractState> strengthen(AbstractState element, List<AbstractState> elements,
      CFAEdge cfaEdge, Precision precision) throws UnrecognizedCCodeException {
    return null;
  }

  private Collection<? extends AbstractState> soleSuccessor(AbstractState successor) {
    return Collections.singleton(successor);
  }

  private Collection<? extends AbstractState> noSuccessors() {
    return Collections.emptySet();
  }

<<<<<<< HEAD
=======
  private IASTBinaryExpression convertToBinaryAssume(IASTIdExpression expression)
  {
    IASTIntegerLiteralExpression zero = new IASTIntegerLiteralExpression(expression.getFileLocation(),
                                                                         expression.getExpressionType(),
                                                                         BigInteger.ZERO);

    return new IASTBinaryExpression(expression.getFileLocation(),
                                    expression.getExpressionType(),
                                    expression,
                                    zero,
                                    BinaryOperator.NOT_EQUALS);
  }

>>>>>>> 5f901b87
  /**
   * Visitor that get's the value from an expression.
   * The result may be null, i.e., the value is unknown.
   */
  private class ExpressionValueVisitor extends DefaultCExpressionVisitor<Interval, UnrecognizedCCodeException>
                                       implements CRightHandSideVisitor<Interval, UnrecognizedCCodeException> {

    protected final IntervalAnalysisState state;

    protected final String functionName;

    protected final CFAEdge cfaEdge;

    public ExpressionValueVisitor(IntervalAnalysisState pElement, String pFunctionName, CFAEdge edge) {
      state = pElement;
      functionName = pFunctionName;
      cfaEdge = edge;
    }

    // TODO fields, arrays

    @Override
    protected Interval visitDefault(CExpression expression) {
      return Interval.createUnboundInterval();
    }

    @Override
    public Interval visit(CBinaryExpression binaryExpression) throws UnrecognizedCCodeException {
      Interval interval1 = binaryExpression.getOperand1().accept(this);
      Interval interval2 = binaryExpression.getOperand2().accept(this);

      if (interval1 == null || interval2 == null) {
        return Interval.createUnboundInterval();
      }

      switch (binaryExpression.getOperator()) {
        case PLUS:
          return interval1.plus(interval2);

        case MINUS:
          return interval1.minus(interval2);

        case MULTIPLY:
          return interval1.times(interval2);

        case DIVIDE:
          return interval1.divide(interval2);

        case SHIFT_LEFT:
          return interval1.shiftLeft(interval2);

        case SHIFT_RIGHT:
          return interval1.shiftRight(interval2);

        case EQUALS:
          return new Interval(interval1.intersects(interval2) ? 1L : 0L);

        case NOT_EQUALS:
          return new Interval(!interval1.intersects(interval2) ? 1L : 0L);

        case GREATER_THAN:
          return new Interval(interval1.mayBeGreaterThan(interval2) ? 1L : 0L);

        case GREATER_EQUAL:
          return new Interval(interval1.mayBeGreaterOrEqualThan(interval2) ? 1L : 0L);

        case LESS_THAN:
          return new Interval(interval1.mayBeLessThan(interval2) ? 1L : 0L);

        case LESS_EQUAL:
          return new Interval(interval1.mayBeLessOrEqualThan(interval2) ? 1L : 0L);

        case MODULO:
          return interval1.modulo(interval2);
        case BINARY_AND:
        case BINARY_OR:
        case BINARY_XOR:
          // can these be handled?
          return Interval.createUnboundInterval();

        default:
          throw new UnrecognizedCCodeException("unkown binary operator", cfaEdge, binaryExpression);
      }
    }

    @Override
    public Interval visit(CCastExpression cast) throws UnrecognizedCCodeException {
      return cast.getOperand().accept(this);
    }

    @Override
    public Interval visit(CComplexCastExpression cast) throws UnrecognizedCCodeException {
      // evaluation of complex numbers is not supported by now
      return Interval.createUnboundInterval();
    }

    @Override
    public Interval visit(CFunctionCallExpression functionCall) throws UnrecognizedCCodeException {
      return Interval.createUnboundInterval();
    }

    @Override
    public Interval visit(CCharLiteralExpression charLiteral) throws UnrecognizedCCodeException {
      Long l = parseLiteral(charLiteral, cfaEdge);
      return l == null ? Interval.createUnboundInterval() : new Interval(l);
    }

    @Override
    public Interval visit(CFloatLiteralExpression floatLiteral) throws UnrecognizedCCodeException {
      return Interval.createUnboundInterval();
    }

    @Override
    public Interval visit(CImaginaryLiteralExpression exp) throws UnrecognizedCCodeException {
      return exp.getValue().accept(this);
    }

    @Override
    public Interval visit(CIntegerLiteralExpression integerLiteral) throws UnrecognizedCCodeException {
      return new Interval(parseLiteral(integerLiteral, cfaEdge));
    }

    @Override
    public Interval visit(CStringLiteralExpression stringLiteral) throws UnrecognizedCCodeException {
      return Interval.createUnboundInterval();
    }

    @Override
    public Interval visit(CIdExpression identifier) throws UnrecognizedCCodeException {
      if (identifier.getDeclaration() instanceof CEnumerator) {
        return new Interval(((CEnumerator)identifier.getDeclaration()).getValue());
      }

      String variableName = constructVariableName(identifier.getName(), functionName);
      if (state.contains(variableName)) {
        return state.getInterval(variableName);
      } else {
        return Interval.createUnboundInterval();
      }
    }

    @Override
    public Interval visit(CUnaryExpression unaryExpression) throws UnrecognizedCCodeException {
      UnaryOperator unaryOperator = unaryExpression.getOperator();
      CExpression unaryOperand = unaryExpression.getOperand();

      Interval interval = unaryOperand.accept(this);

      switch (unaryOperator) {

      case MINUS:
        return (interval != null) ? interval.negate() : Interval.createUnboundInterval();

      case AMPER:
        return Interval.createUnboundInterval(); // valid expression, but it's a pointer value

      default:
        throw new UnrecognizedCCodeException("unknown unary operator", cfaEdge, unaryExpression);
      }
    }

    @Override
    public Interval visit(CPointerExpression pointerExpression) throws UnrecognizedCCodeException {
      CExpression operand = pointerExpression.getOperand();

      operand.accept(this);
      return Interval.createUnboundInterval();
    }
  }
}
<|MERGE_RESOLUTION|>--- conflicted
+++ resolved
@@ -34,7 +34,6 @@
 import org.sosy_lab.common.configuration.InvalidConfigurationException;
 import org.sosy_lab.common.configuration.Option;
 import org.sosy_lab.common.configuration.Options;
-<<<<<<< HEAD
 import org.sosy_lab.cpachecker.cfa.ast.c.CArraySubscriptExpression;
 import org.sosy_lab.cpachecker.cfa.ast.c.CAssignment;
 import org.sosy_lab.cpachecker.cfa.ast.c.CBinaryExpression;
@@ -78,51 +77,13 @@
 import org.sosy_lab.cpachecker.cfa.types.c.CNumericTypes;
 import org.sosy_lab.cpachecker.cfa.types.c.CPointerType;
 import org.sosy_lab.cpachecker.core.interfaces.AbstractState;
-=======
-import org.sosy_lab.cpachecker.cfa.ast.DefaultExpressionVisitor;
-import org.sosy_lab.cpachecker.cfa.ast.IASTArraySubscriptExpression;
-import org.sosy_lab.cpachecker.cfa.ast.IASTAssignment;
-import org.sosy_lab.cpachecker.cfa.ast.IASTBinaryExpression;
-import org.sosy_lab.cpachecker.cfa.ast.IASTBinaryExpression.BinaryOperator;
-import org.sosy_lab.cpachecker.cfa.ast.IASTCastExpression;
-import org.sosy_lab.cpachecker.cfa.ast.IASTCharLiteralExpression;
-import org.sosy_lab.cpachecker.cfa.ast.IASTEnumerationSpecifier.IASTEnumerator;
-import org.sosy_lab.cpachecker.cfa.ast.IASTExpression;
-import org.sosy_lab.cpachecker.cfa.ast.IASTExpressionStatement;
-import org.sosy_lab.cpachecker.cfa.ast.IASTFieldReference;
-import org.sosy_lab.cpachecker.cfa.ast.IASTFloatLiteralExpression;
-import org.sosy_lab.cpachecker.cfa.ast.IASTFunctionCall;
-import org.sosy_lab.cpachecker.cfa.ast.IASTFunctionCallAssignmentStatement;
-import org.sosy_lab.cpachecker.cfa.ast.IASTFunctionCallExpression;
-import org.sosy_lab.cpachecker.cfa.ast.IASTFunctionCallStatement;
-import org.sosy_lab.cpachecker.cfa.ast.IASTIdExpression;
-import org.sosy_lab.cpachecker.cfa.ast.IASTInitializer;
-import org.sosy_lab.cpachecker.cfa.ast.IASTInitializerExpression;
-import org.sosy_lab.cpachecker.cfa.ast.IASTIntegerLiteralExpression;
-import org.sosy_lab.cpachecker.cfa.ast.IASTLiteralExpression;
-import org.sosy_lab.cpachecker.cfa.ast.IASTPointerTypeSpecifier;
-import org.sosy_lab.cpachecker.cfa.ast.IASTRightHandSide;
-import org.sosy_lab.cpachecker.cfa.ast.IASTStatement;
-import org.sosy_lab.cpachecker.cfa.ast.IASTStringLiteralExpression;
-import org.sosy_lab.cpachecker.cfa.ast.IASTUnaryExpression;
-import org.sosy_lab.cpachecker.cfa.ast.IASTUnaryExpression.UnaryOperator;
-import org.sosy_lab.cpachecker.cfa.ast.RightHandSideVisitor;
-import org.sosy_lab.cpachecker.cfa.objectmodel.CFAEdge;
-import org.sosy_lab.cpachecker.cfa.objectmodel.c.AssumeEdge;
-import org.sosy_lab.cpachecker.cfa.objectmodel.c.CallToReturnEdge;
-import org.sosy_lab.cpachecker.cfa.objectmodel.c.DeclarationEdge;
-import org.sosy_lab.cpachecker.cfa.objectmodel.c.FunctionCallEdge;
-import org.sosy_lab.cpachecker.cfa.objectmodel.c.FunctionDefinitionNode;
-import org.sosy_lab.cpachecker.cfa.objectmodel.c.FunctionReturnEdge;
-import org.sosy_lab.cpachecker.cfa.objectmodel.c.ReturnStatementEdge;
-import org.sosy_lab.cpachecker.cfa.objectmodel.c.StatementEdge;
-import org.sosy_lab.cpachecker.core.interfaces.AbstractElement;
->>>>>>> 5f901b87
 import org.sosy_lab.cpachecker.core.interfaces.Precision;
 import org.sosy_lab.cpachecker.core.interfaces.TransferRelation;
 import org.sosy_lab.cpachecker.exceptions.CPATransferException;
 import org.sosy_lab.cpachecker.exceptions.UnrecognizedCCodeException;
 import org.sosy_lab.cpachecker.exceptions.UnrecognizedCFAEdgeException;
+
+import com.google.common.base.Optional;
 
 @Options(prefix="cpa.interval")
 public class IntervalAnalysisTransferRelation implements TransferRelation {
@@ -229,12 +190,7 @@
       CExpression operand1 = funcExp.getLeftHandSide();
 
       // left hand side of the expression has to be a variable
-<<<<<<< HEAD
       if ((operand1 instanceof CIdExpression) || (operand1 instanceof CFieldReference)) {
-=======
-      if((operand1 instanceof IASTIdExpression) || (operand1 instanceof IASTFieldReference))
-      {
->>>>>>> 5f901b87
         String assignedVariableName = operand1.toASTString();
 
         String returnedVariableName = calledFunctionName + "::" + RETURN_VARIABLE_BASE_NAME;
@@ -338,16 +294,16 @@
    * @param CReturnStatementEdge the CFA edge corresponding to this statement
    * @return the successor elements
    */
-  private IntervalAnalysisState handleExitFromFunction(IntervalAnalysisState element, CExpression expression, CReturnStatementEdge returnEdge, CFAEdge edge)
+  private IntervalAnalysisState handleExitFromFunction(IntervalAnalysisState element,
+      Optional<CExpression> expression, CReturnStatementEdge returnEdge, CFAEdge edge)
     throws UnrecognizedCCodeException {
-    if (expression == null) {
-      expression = CNumericTypes.ZERO; // this is the default in C
-    }
+
+    CExpression exp = expression.or(CNumericTypes.ZERO); // 0 is the default in C
 
     ExpressionValueVisitor visitor = new ExpressionValueVisitor(element, returnEdge.getPredecessor().getFunctionName(), edge);
 
     // assign the value of the function return to a new variable
-    return handleAssignmentToVariable(RETURN_VARIABLE_BASE_NAME, expression, visitor);
+    return handleAssignmentToVariable(RETURN_VARIABLE_BASE_NAME, exp, visitor);
   }
 
   /**
@@ -690,11 +646,7 @@
     if (op1 instanceof CIdExpression) {
       ExpressionValueVisitor visitor = new ExpressionValueVisitor(element, cfaEdge.getPredecessor().getFunctionName(), cfaEdge);
 
-<<<<<<< HEAD
       return handleAssignmentToVariable(((CIdExpression)op1).getName(), op2, visitor);
-=======
-      return handleAssignmentToVariable(((IASTIdExpression)op1).getName(), op2, visitor);
->>>>>>> 5f901b87
     }
 
     // TODO: assignment to pointer, *a = ?
@@ -747,14 +699,8 @@
       return (value == null) ? Interval.createUnboundInterval() : new Interval(value, value);
     }
 
-<<<<<<< HEAD
     else if (expression instanceof CIdExpression) {
       String varName = constructVariableName(((CIdExpression)expression).getName(), functionName);
-=======
-    else if(expression instanceof IASTIdExpression)
-    {
-      String varName = constructVariableName(((IASTIdExpression)expression).getName(), functionName);
->>>>>>> 5f901b87
 
       return (element.contains(varName)) ? element.getInterval(varName) : Interval.createUnboundInterval();
     }
@@ -856,22 +802,6 @@
     return Collections.emptySet();
   }
 
-<<<<<<< HEAD
-=======
-  private IASTBinaryExpression convertToBinaryAssume(IASTIdExpression expression)
-  {
-    IASTIntegerLiteralExpression zero = new IASTIntegerLiteralExpression(expression.getFileLocation(),
-                                                                         expression.getExpressionType(),
-                                                                         BigInteger.ZERO);
-
-    return new IASTBinaryExpression(expression.getFileLocation(),
-                                    expression.getExpressionType(),
-                                    expression,
-                                    zero,
-                                    BinaryOperator.NOT_EQUALS);
-  }
-
->>>>>>> 5f901b87
   /**
    * Visitor that get's the value from an expression.
    * The result may be null, i.e., the value is unknown.
