/*
 *  CPAchecker is a tool for configurable software verification.
 *  This file is part of CPAchecker.
 *
 *  Copyright (C) 2007-2014  Dirk Beyer
 *  All rights reserved.
 *
 *  Licensed under the Apache License, Version 2.0 (the "License");
 *  you may not use this file except in compliance with the License.
 *  You may obtain a copy of the License at
 *
 *      http://www.apache.org/licenses/LICENSE-2.0
 *
 *  Unless required by applicable law or agreed to in writing, software
 *  distributed under the License is distributed on an "AS IS" BASIS,
 *  WITHOUT WARRANTIES OR CONDITIONS OF ANY KIND, either express or implied.
 *  See the License for the specific language governing permissions and
 *  limitations under the License.
 *
 *
 *  CPAchecker web page:
 *    http://cpachecker.sosy-lab.org
 */
package org.sosy_lab.cpachecker.cpa.value.refiner;

import static com.google.common.collect.FluentIterable.from;

import java.io.PrintStream;
import java.util.ArrayDeque;
import java.util.Collection;
import java.util.Collections;
import java.util.Deque;
import java.util.HashMap;
import java.util.HashSet;
import java.util.Iterator;
import java.util.LinkedHashMap;
import java.util.List;
import java.util.Map;
import java.util.Set;

import org.sosy_lab.common.Pair;
import org.sosy_lab.common.collect.PathCopyingPersistentTreeMap;
import org.sosy_lab.common.configuration.Configuration;
import org.sosy_lab.common.configuration.InvalidConfigurationException;
import org.sosy_lab.common.configuration.Option;
import org.sosy_lab.common.configuration.Options;
import org.sosy_lab.common.log.LogManager;
import org.sosy_lab.cpachecker.cfa.CFA;
import org.sosy_lab.cpachecker.cfa.ast.AIdExpression;
import org.sosy_lab.cpachecker.cfa.ast.IAExpression;
import org.sosy_lab.cpachecker.cfa.ast.IASimpleDeclaration;
import org.sosy_lab.cpachecker.cfa.ast.IAStatement;
import org.sosy_lab.cpachecker.cfa.ast.IAssignment;
import org.sosy_lab.cpachecker.cfa.ast.c.CVariableDeclaration;
import org.sosy_lab.cpachecker.cfa.model.ADeclarationEdge;
import org.sosy_lab.cpachecker.cfa.model.AStatementEdge;
import org.sosy_lab.cpachecker.cfa.model.CFAEdge;
import org.sosy_lab.cpachecker.cfa.model.CFAEdgeType;
import org.sosy_lab.cpachecker.cfa.model.CFANode;
import org.sosy_lab.cpachecker.cfa.model.MultiEdge;
import org.sosy_lab.cpachecker.core.CPAcheckerResult.Result;
import org.sosy_lab.cpachecker.core.ShutdownNotifier;
import org.sosy_lab.cpachecker.core.interfaces.Statistics;
import org.sosy_lab.cpachecker.core.reachedset.ReachedSet;
import org.sosy_lab.cpachecker.cpa.arg.ARGState;
import org.sosy_lab.cpachecker.cpa.arg.MutableARGPath;
import org.sosy_lab.cpachecker.cpa.conditions.path.AssignmentsInPathCondition.UniqueAssignmentsInPathConditionState;
import org.sosy_lab.cpachecker.cpa.value.ValueAnalysisState;
import org.sosy_lab.cpachecker.cpa.value.ValueAnalysisState.MemoryLocation;
import org.sosy_lab.cpachecker.cpa.value.refiner.utils.ErrorPathClassifier;
import org.sosy_lab.cpachecker.cpa.value.refiner.utils.ErrorPathClassifier.ErrorPathPrefixPreference;
import org.sosy_lab.cpachecker.cpa.value.refiner.utils.ValueAnalysisFeasibilityChecker;
import org.sosy_lab.cpachecker.cpa.value.refiner.utils.ValueAnalysisInterpolator;
import org.sosy_lab.cpachecker.cpa.value.type.Value;
import org.sosy_lab.cpachecker.exceptions.CPAException;
import org.sosy_lab.cpachecker.exceptions.RefinementFailedException;
import org.sosy_lab.cpachecker.exceptions.RefinementFailedException.Reason;
import org.sosy_lab.cpachecker.util.AbstractStates;
import org.sosy_lab.cpachecker.util.statistics.StatCounter;
import org.sosy_lab.cpachecker.util.statistics.StatInt;
import org.sosy_lab.cpachecker.util.statistics.StatKind;
import org.sosy_lab.cpachecker.util.statistics.StatTimer;
import org.sosy_lab.cpachecker.util.statistics.StatisticsWriter;

import com.google.common.collect.HashMultimap;
import com.google.common.collect.Lists;
import com.google.common.collect.Multimap;

@Options(prefix="cpa.value.refiner")
public class ValueAnalysisInterpolationBasedRefiner implements Statistics {
  /**
   * whether or not to do lazy-abstraction, i.e., when true, the re-starting node
   * for the re-exploration of the ARG will be the node closest to the root
   * where new information is made available through the current refinement
   */
  @Option(description="whether or not to do lazy-abstraction")
  private boolean doLazyAbstraction = true;

  @Option(description="whether or not to avoid restarting at assume edges after a refinement")
  private boolean avoidAssumes = false;

  @Option(description="which prefix of an actual counterexample trace should be used for interpolation")
  private ErrorPathPrefixPreference prefixPreference = ErrorPathPrefixPreference.BEST;

  /**
   * the offset in the path from where to cut-off the subtree, and restart the analysis
   */
  private int interpolationOffset = -1;

  /**
   * a reference to the assignment-counting state, to make the precision increment aware of thresholds
   */
  private UniqueAssignmentsInPathConditionState assignments = null;

  // statistics
  private StatCounter totalInterpolations   = new StatCounter("Number of interpolations");
  private StatInt totalInterpolationQueries = new StatInt(StatKind.SUM, "Number of interpolation queries");
  private StatInt sizeOfInterpolant         = new StatInt(StatKind.AVG, "Size of interpolant");
  private StatTimer timerInterpolation      = new StatTimer("Time for interpolation");

  private final CFA cfa;
  private final LogManager logger;
  private final ShutdownNotifier shutdownNotifier;

  private final ValueAnalysisInterpolator interpolator;

  public ValueAnalysisInterpolationBasedRefiner(Configuration pConfig,
      final LogManager pLogger, final ShutdownNotifier pShutdownNotifier,
      final CFA pCfa)
      throws InvalidConfigurationException {
    pConfig.inject(this);

    logger           = pLogger;
    cfa              = pCfa;
    shutdownNotifier = pShutdownNotifier;
    interpolator     = new ValueAnalysisInterpolator(pConfig, logger, shutdownNotifier, cfa);
  }

  protected Map<ARGState, ValueAnalysisInterpolant> performInterpolation(MutableARGPath errorPath,
      ValueAnalysisInterpolant interpolant) throws CPAException, InterruptedException {
    totalInterpolations.inc();
    timerInterpolation.start();

    interpolationOffset = -1;

    List<CFAEdge> errorTrace = obtainErrorTrace(obtainErrorPathPrefix(errorPath, interpolant));

    // obtain use-def relation, containing variables relevant to the "failing" assumption
    Set<MemoryLocation> useDefRelation = new HashSet<>();
    /* TODO: does not work as long as AssumptionUseDefinitionCollector is incomplete (e.g., does not take structs into account)
    if (prefixPreference != ErrorPathPrefixPreference.DEFAULT) {
      AssumptionUseDefinitionCollector useDefinitionCollector = new InitialAssumptionUseDefinitionCollector();
      useDefRelation = from(useDefinitionCollector.obtainUseDefInformation(errorTrace)).
          transform(MemoryLocation.FROM_STRING_TO_MEMORYLOCATION).toSet();
    }*/

    Map<ARGState, ValueAnalysisInterpolant> pathInterpolants = new LinkedHashMap<>(errorPath.size());
    final Deque<ValueAnalysisState> callstack = new ArrayDeque<>();
    for (int i = 0; i < errorPath.size() - 1; i++) {
      shutdownNotifier.shutdownIfNecessary();

<<<<<<< HEAD
      if(!interpolant.isFalse()) {
        interpolant = interpolator.deriveInterpolant(errorTrace, i, interpolant, callstack, useDefRelation);
=======
      if (!interpolant.isFalse()) {
        interpolant = interpolator.deriveInterpolant(errorTrace, i, interpolant, useDefRelation);
>>>>>>> 4afa4b24
      }

      totalInterpolationQueries.setNextValue(interpolator.getNumberOfInterpolationQueries());

      if (!interpolant.isTrivial() && interpolationOffset == -1) {
        interpolationOffset = i + 1;
      }

      sizeOfInterpolant.setNextValue(interpolant.isTrivial() ? 0 : interpolant.assignment.size());

      pathInterpolants.put(errorPath.get(i + 1).getFirst(), interpolant);

      assert ((i != errorTrace.size() - 1) || interpolant.isFalse()) : "final interpolant is not false";
    }

    timerInterpolation.stop();
    return pathInterpolants;
  }

  public Multimap<CFANode, MemoryLocation> determinePrecisionIncrement(MutableARGPath errorPath)
      throws CPAException, InterruptedException {

    assignments = AbstractStates.extractStateByType(errorPath.getLast().getFirst(),
        UniqueAssignmentsInPathConditionState.class);

    Multimap<CFANode, MemoryLocation> increment = HashMultimap.create();

    Map<ARGState, ValueAnalysisInterpolant> itps = performInterpolation(errorPath, ValueAnalysisInterpolant.createInitial());

    for (Map.Entry<ARGState, ValueAnalysisInterpolant> itp : itps.entrySet()) {
      addToPrecisionIncrement(increment, AbstractStates.extractLocation(itp.getKey()), itp.getValue());
    }

    return increment;
  }

  /**
   * This method adds the given variable at the given location to the increment.
   *
   * @param increment the current increment
   * @param currentNode the current node for which to add a new variable
   * @param memoryLocation the name of the variable to add to the increment at the given edge
   */
  private void addToPrecisionIncrement(Multimap<CFANode, MemoryLocation> increment,
      CFANode currentNode,
      ValueAnalysisInterpolant itp) {
    for (MemoryLocation memoryLocation : itp.getMemoryLocations()) {
      if (assignments == null || !assignments.exceedsHardThreshold(memoryLocation)) {
        increment.put(currentNode, memoryLocation);
      }
    }
  }

  /**
   * This method determines the new refinement root.
   *
   * @param errorPath the error path from where to determine the refinement root
   * @param increment the current precision increment
   * @param isRepeatedRefinement the flag to determine whether or not this is a repeated refinement
   * @return the new refinement root
   * @throws RefinementFailedException if no refinement root can be determined
   */
  public Pair<ARGState, CFAEdge> determineRefinementRoot(MutableARGPath errorPath, Multimap<CFANode, MemoryLocation> increment,
      boolean isRepeatedRefinement) throws RefinementFailedException {

    if (interpolationOffset == -1) {
      throw new RefinementFailedException(Reason.InterpolationFailed, errorPath.immutableCopy());
    }

    // if doing lazy abstraction, use the node closest to the root node where new information is present
    if (doLazyAbstraction) {
      // try to find a more suitable cut-off point when we deal with a repeated refinement or
      // cut-off is an assume edge, and this should be avoided
      if (isRepeatedRefinement || (avoidAssumes && cutOffIsAssumeEdge(errorPath))) {
        List<Pair<ARGState, CFAEdge>> trace = errorPath.subList(0, interpolationOffset - 1);

        // check in reverse order only when avoiding assumes
        if (avoidAssumes && cutOffIsAssumeEdge(errorPath)) {
          trace = Lists.reverse(trace);
        }

        // check each edge, if it assigns a "relevant" variable, if so, use that as new refinement root
        Collection<String> releventVariables = convertToIdentifiers(increment.values());
        for (Pair<ARGState, CFAEdge> currentElement : trace) {
          if (edgeAssignsVariable(currentElement.getSecond(), releventVariables)) {
            return errorPath.get(errorPath.indexOf(currentElement) + 1);
          }
        }
      }

      return errorPath.get(interpolationOffset);
    }

    // otherwise, just use the successor of the root node
    else {
      return errorPath.get(1);
    }
  }

  /**
   * This method obtains, from the error path, the list of CFA edges to be interpolated.
   *
   * @param errorPath the error path
   * @return the list of CFA edges to be interpolated
   */
  private List<CFAEdge> obtainErrorTrace(MutableARGPath errorPath) {
    return from(errorPath).transform(Pair.<CFAEdge>getProjectionToSecond()).toList();
  }

  /**
   * This path obtains a (sub)path of the error path which is given to the interpolation procedure.
   *
   * @param errorPath the original error path
   * @param interpolant the initial interpolant, i.e. the initial state, with which to check the error path.
   * @return a (sub)path of the error path which is given to the interpolation procedure
   * @throws CPAException
   * @throws InterruptedException
   */
  private MutableARGPath obtainErrorPathPrefix(MutableARGPath errorPath, ValueAnalysisInterpolant interpolant)
          throws CPAException, InterruptedException {

    try {
      ValueAnalysisFeasibilityChecker checker = new ValueAnalysisFeasibilityChecker(logger, cfa);
      List<MutableARGPath> prefixes                  = checker.getInfeasilbePrefixes(errorPath, interpolant.createValueAnalysisState(), new ArrayDeque<ValueAnalysisState>());

      ErrorPathClassifier classifier          = new ErrorPathClassifier(cfa.getVarClassification());
      errorPath                               = classifier.obtainPrefix(prefixPreference, errorPath, prefixes);

    } catch (InvalidConfigurationException e) {
      throw new CPAException("Configuring ValueAnalysisFeasibilityChecker failed: " + e.getMessage(), e);
    }

    return errorPath;
  }

  /**
   * This method translates a collection of memory locations to a collection of variable identifiers.
   *
   * @param memoryLocations the collection of memory locations
   * @return the set of variable identifiers
   */
  private Collection<String> convertToIdentifiers(Collection<MemoryLocation> memoryLocations) {
    Set<String> identifiers = new HashSet<>();

    for (MemoryLocation memoryLocation : memoryLocations) {
      identifiers.add(memoryLocation.getAsSimpleString());
    }

    return identifiers;
  }

  /**
   * This method checks whether or not the current cut-off point is at an assume edge.
   *
   * @param errorPath the error path
   * @return true, if the current cut-off point is at an assume edge, else false
   */
  private boolean cutOffIsAssumeEdge(MutableARGPath errorPath) {
    return errorPath.get(Math.max(1, interpolationOffset - 1)).getSecond().getEdgeType() == CFAEdgeType.AssumeEdge;
  }

  /**
   * This method determines whether or not the current edge is assigning any of the given variables.
   *
   * @param currentEdge the current edge to inspect
   * @param variableNames the collection of variables to check for
   * @return true, if any of the given variables is assigned in the given edge
   */
  private boolean edgeAssignsVariable(CFAEdge currentEdge, Collection<String> variableNames) {
    switch (currentEdge.getEdgeType()) {
      case StatementEdge:
      case DeclarationEdge:
        return isAssigningEdge(currentEdge, variableNames);

      case MultiEdge:
        for (CFAEdge singleEdge : ((MultiEdge)currentEdge)) {
          if (isAssigningEdge(singleEdge, variableNames)) {
            return true;
          }
        }
        break;

      default:
        break;
    }

    return false;
  }

  /**
   * This method determines whether or not the current edge is assigning any of the given variables.
   *
   * @param currentEdge the current edge to inspect
   * @param variableNames the collection of variables to check for
   * @return true, if any of the given variables is assigned in the given edge
   */
  private boolean isAssigningEdge(CFAEdge currentEdge, Collection<String> variableNames) {
    if (currentEdge.getEdgeType() == CFAEdgeType.StatementEdge) {
      IAStatement statement = ((AStatementEdge)currentEdge).getStatement();

      if (statement instanceof IAssignment) {
        IAExpression assignedVariable = ((IAssignment)statement).getLeftHandSide();

        if (assignedVariable instanceof AIdExpression) {
          IASimpleDeclaration declaration = ((AIdExpression)assignedVariable).getDeclaration();

          if (declaration instanceof CVariableDeclaration) {
            return variableNames.contains(((CVariableDeclaration)declaration).getQualifiedName());
          }
        }
      }

    } else if (currentEdge.getEdgeType() == CFAEdgeType.DeclarationEdge) {
      ADeclarationEdge declEdge = ((ADeclarationEdge)currentEdge);
      if (declEdge.getDeclaration() instanceof CVariableDeclaration) {
        return variableNames.contains(((CVariableDeclaration)declEdge.getDeclaration()).getQualifiedName());
      }
    }

    return false;
  }

  @Override
  public String getName() {
    return "ValueAnalysisInterpolationBasedRefiner";
  }

  @Override
  public void printStatistics(PrintStream out, Result result, ReachedSet reached) {
    StatisticsWriter writer = StatisticsWriter.writingStatisticsTo(out).beginLevel();
    writer.put(totalInterpolations);
    writer.put(totalInterpolationQueries);
    writer.put(sizeOfInterpolant);
    writer.put(timerInterpolation);
  }

  public int getInterpolationOffset() {
    return interpolationOffset;
  }

  /**
   * This class represents a Value-Analysis interpolant, itself, just a mere wrapper around a map
   * from memory locations to values, representing a variable assignment.
   */
  public static class ValueAnalysisInterpolant {
    /**
     * the variable assignment of the interpolant
     */
    private final Map<MemoryLocation, Value> assignment;

    /**
     * the interpolant representing "true"
     */
    public static final ValueAnalysisInterpolant TRUE  = new ValueAnalysisInterpolant();

    /**
     * the interpolant representing "false"
     */
    public static final ValueAnalysisInterpolant FALSE = new ValueAnalysisInterpolant((Map<MemoryLocation, Value>)null);

    /**
     * Constructor for a new, empty interpolant, i.e. the interpolant representing "true"
     */
    private ValueAnalysisInterpolant() {
      assignment = new HashMap<>();
    }

    /**
     * Constructor for a new interpolant representing the given variable assignment
     *
     * @param pAssignment the variable assignment to be represented by the interpolant
     */
    public ValueAnalysisInterpolant(Map<MemoryLocation, Value> pAssignment) {
      assignment = pAssignment;
    }

    /**
     * This method serves as factory method for an initial, i.e. an interpolant representing "true"
     *
     * @return
     */
    public static ValueAnalysisInterpolant createInitial() {
      return new ValueAnalysisInterpolant();
    }

    public Set<MemoryLocation> getMemoryLocations() {
      return isFalse()
          ? Collections.<MemoryLocation>emptySet()
          : Collections.unmodifiableSet(assignment.keySet());
    }

    /**
     * This method joins to value-analysis interpolants. If the underlying map contains different values for a key
     * contained in both maps, the behaviour is undefined.
     *
     * @param other the value-analysis interpolant to join with this one
     * @return a new value-analysis interpolant containing the joined mapping of this and the other value-analysis
     * interpolant
     */
    public ValueAnalysisInterpolant join(ValueAnalysisInterpolant other) {

      if (assignment == null || other.assignment == null) {
        return ValueAnalysisInterpolant.FALSE;
      }

      Map<MemoryLocation, Value> newAssignment = new HashMap<>(assignment);

      // add other itp mapping - one by one for now, to check for correctness
      // newAssignment.putAll(other.assignment);
      for (Map.Entry<MemoryLocation, Value> entry : other.assignment.entrySet()) {
        if (newAssignment.containsKey(entry.getKey())) {
          assert (entry.getValue().equals(other.assignment.get(entry.getKey()))) : "interpolants mismatch in " + entry.getKey();
        }

        newAssignment.put(entry.getKey(), entry.getValue());
      }


      return new ValueAnalysisInterpolant(newAssignment);
    }

    @Override
    public int hashCode() {
      return (assignment == null) ? 0 : assignment.hashCode();
    }

    @Override
    public boolean equals(Object obj) {
      if (this == obj) {
        return true;
      }

      if (obj == null) {
        return false;
      }

      if (getClass() != obj.getClass()) {
        return false;
      }

      ValueAnalysisInterpolant other = (ValueAnalysisInterpolant) obj;
      if ((assignment == null && other.assignment != null) || (assignment != null && other.assignment == null)) {
        return false;

      } else if (!assignment.equals(other.assignment)) {
        return false;
      }

      return true;
    }

    /**
     * The method checks for trueness of the interpolant.
     *
     * @return true, if the interpolant represents "true", else false
     */
    public boolean isTrue() {
      return assignment.isEmpty();
    }

    /**
     * The method checks for falseness of the interpolant.
     *
     * @return true, if the interpolant represents "false", else true
     */
    public boolean isFalse() {
      return assignment == null;
    }

    /**
     * The method checks if the interpolant is a trivial one, i.e. if it represents either true or false
     *
     * @return true, if the interpolant is trivial, else false
     */
    public boolean isTrivial() {
      return isFalse() || isTrue();
    }

    /**
     * This method serves as factory method to create a value-analysis state from the interpolant
     *
     * @return a value-analysis state that represents the same variable assignment as the interpolant
     */
    public ValueAnalysisState createValueAnalysisState() {
      return new ValueAnalysisState(PathCopyingPersistentTreeMap.copyOf(assignment));
    }

    @Override
    public String toString() {
      if (isFalse()) {
        return "FALSE";
      }

      if (isTrue()) {
        return "TRUE";
      }

      return assignment.toString();
    }

    public boolean strengthen(ValueAnalysisState valueState, ARGState argState) {
      if (isTrivial()) {
        return false;
      }

      boolean strengthened = false;

      for (Map.Entry<MemoryLocation, Value> itp : assignment.entrySet()) {
        if (!valueState.contains(itp.getKey())) {
          valueState.assignConstant(itp.getKey(), itp.getValue());
          strengthened = true;

        } else if(valueState.contains(itp.getKey()) && valueState.getValueFor(itp.getKey()).asNumericValue().longValue() != itp.getValue().asNumericValue().longValue()) {
          assert false : "state and interpolant do not match in value for variable " + itp.getKey() + "[state = " + valueState.getValueFor(itp.getKey()).asNumericValue().longValue() + " != " + itp.getValue() + " = itp] for state " + argState.getStateId();
        }
      }

      return strengthened;
    }

    /**
     * This method weakens the interpolant to the given set of memory location identifiers.
     *
     * As the information on what to retain is derived in a static syntactical analysis, the set to retain is a
     * collection of memory location identifiers, instead of {@link MemoryLocation}s, as offsets cannot be provided.
     *
     * @param toRetain the set of memory location identifiers to retain in the interpolant.
     * @return the weakened interpolant
     */
    public ValueAnalysisInterpolant weaken(Set<String> toRetain) {
      if (isTrivial()) {
        return this;
      }

      ValueAnalysisInterpolant weakenedItp = new ValueAnalysisInterpolant(new HashMap<>(assignment));

      for (Iterator<MemoryLocation> it = weakenedItp.assignment.keySet().iterator(); it.hasNext(); ) {
        MemoryLocation current = it.next();

        if (!toRetain.contains(current.getAsSimpleString())) {
          it.remove();
        }
      }

      return weakenedItp;
    }
  }
}<|MERGE_RESOLUTION|>--- conflicted
+++ resolved
@@ -159,13 +159,8 @@
     for (int i = 0; i < errorPath.size() - 1; i++) {
       shutdownNotifier.shutdownIfNecessary();
 
-<<<<<<< HEAD
-      if(!interpolant.isFalse()) {
+      if (!interpolant.isFalse()) {
         interpolant = interpolator.deriveInterpolant(errorTrace, i, interpolant, callstack, useDefRelation);
-=======
-      if (!interpolant.isFalse()) {
-        interpolant = interpolator.deriveInterpolant(errorTrace, i, interpolant, useDefRelation);
->>>>>>> 4afa4b24
       }
 
       totalInterpolationQueries.setNextValue(interpolator.getNumberOfInterpolationQueries());
