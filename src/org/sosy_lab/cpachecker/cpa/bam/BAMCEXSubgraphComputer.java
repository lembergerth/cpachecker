/*
 *  CPAchecker is a tool for configurable software verification.
 *  This file is part of CPAchecker.
 *
 *  Copyright (C) 2007-2014  Dirk Beyer
 *  All rights reserved.
 *
 *  Licensed under the Apache License, Version 2.0 (the "License");
 *  you may not use this file except in compliance with the License.
 *  You may obtain a copy of the License at
 *
 *      http://www.apache.org/licenses/LICENSE-2.0
 *
 *  Unless required by applicable law or agreed to in writing, software
 *  distributed under the License is distributed on an "AS IS" BASIS,
 *  WITHOUT WARRANTIES OR CONDITIONS OF ANY KIND, either express or implied.
 *  See the License for the specific language governing permissions and
 *  limitations under the License.
 *
 *
 *  CPAchecker web page:
 *    http://cpachecker.sosy-lab.org
 */
package org.sosy_lab.cpachecker.cpa.bam;

import org.sosy_lab.common.log.LogManager;
import org.sosy_lab.cpachecker.cfa.blocks.Block;
import org.sosy_lab.cpachecker.cfa.blocks.BlockPartitioning;
import org.sosy_lab.cpachecker.cfa.model.CFANode;
import org.sosy_lab.cpachecker.core.interfaces.AbstractState;
import org.sosy_lab.cpachecker.core.interfaces.Reducer;
import org.sosy_lab.cpachecker.core.reachedset.ReachedSet;
import org.sosy_lab.cpachecker.cpa.arg.ARGReachedSet;
import org.sosy_lab.cpachecker.cpa.arg.ARGState;

import java.util.HashMap;
import java.util.Map;
import java.util.NavigableSet;
import java.util.TreeSet;
import java.util.logging.Level;

import static org.sosy_lab.cpachecker.util.AbstractStates.extractLocation;
import static org.sosy_lab.cpachecker.cpa.bam.AbstractBAMBasedRefiner.DUMMY_STATE_FOR_MISSING_BLOCK;

public class BAMCEXSubgraphComputer {

  private final BlockPartitioning partitioning;
  private final Reducer reducer;
  private final BAMCache bamCache;
  private final Map<ARGState, ARGState> pathStateToReachedState;
  private final Map<AbstractState, ReachedSet> abstractStateToReachedSet;
  private final Map<AbstractState, AbstractState> expandedToReducedCache;
  private final LogManager logger;

  BAMCEXSubgraphComputer(BlockPartitioning partitioning, Reducer reducer, BAMCache bamCache,
                         Map<ARGState, ARGState> pathStateToReachedState,
                         Map<AbstractState, ReachedSet> abstractStateToReachedSet,
                         Map<AbstractState, AbstractState> expandedToReducedCache,
                         LogManager logger) {
    this.partitioning = partitioning;
    this.reducer = reducer;
    this.bamCache = bamCache;
    this.pathStateToReachedState = pathStateToReachedState;
    this.abstractStateToReachedSet = abstractStateToReachedSet;
    this.expandedToReducedCache = expandedToReducedCache;
    this.logger = logger;
  }

  /** returns the root of a subtree, leading from the root element of the given reachedSet to the target state.
   * The subtree is represented using children and parents of ARGElements,
   * where newTreeTarget is the ARGState in the constructed subtree that represents target.
   *
   * If the target is reachable via a missing block (aka "hole"),
   * the DUMMY_STATE_FOR_MISSING_BLOCK is returned.
   * Then we expect, that the next actions are removing cache-entries from bam-cache,
   * updating some waitlists and restarting the CPA-algorithm, so that the missing block is analyzed again.
   *
   * @param target a state from the reachedSet, is used as the last state of the returned subgraph.
   * @param reachedSet contains the target-state.
   * @param newTreeTarget a copy of the target, should contain the same information as target.
   *
   * @return root of a subgraph, that contains all states on all paths to newTreeTarget.
   *         The subgraph contains only copies of the real ARG states,
   *         because one real state can be used multiple times in one path.
   *         The map "pathStateToReachedState" should be used to search the correct real state.
   */
  BackwardARGState computeCounterexampleSubgraph(final ARGState target, final ARGReachedSet reachedSet, final BackwardARGState newTreeTarget) {
    assert reachedSet.asReachedSet().contains(target);

    //start by creating ARGElements for each node needed in the tree
    final Map<ARGState, BackwardARGState> finishedStates = new HashMap<>();
    final NavigableSet<ARGState> waitlist = new TreeSet<>(); // for sorted IDs in ARGstates
    BackwardARGState root = null;

    pathStateToReachedState.put(newTreeTarget, target);
    finishedStates.put(target, newTreeTarget);
    waitlist.addAll(target.getParents()); // add parent for further processing
    while (!waitlist.isEmpty()) {
      final ARGState currentState = waitlist.pollLast(); // get state with biggest ID
      assert reachedSet.asReachedSet().contains(currentState);

      if (finishedStates.containsKey(currentState)) {
        continue; // state already done
      }

      final BackwardARGState newCurrentState = new BackwardARGState(currentState);
      finishedStates.put(currentState, newCurrentState);
      pathStateToReachedState.put(newCurrentState, currentState);

      // add parent for further processing
      waitlist.addAll(currentState.getParents());

      for (final ARGState child : currentState.getChildren()) {
        if (!finishedStates.containsKey(child)) {
          // child is not in the subgraph, that leads to the target,so ignore it.
          // because of the ordering, all important children should be finished already.
          continue;
        }

        final BackwardARGState newChild = finishedStates.get(child);

        if (expandedToReducedCache.containsKey(child)) {
          // If child-state is an expanded state, we are at the exit-location of a block.
          // In this case, we enter the block (backwards).
          // We must use a cached reachedSet to process further, because the block has its own reachedSet.
          // The returned 'innerTree' is the rootNode of the subtree, created from the cached reachedSet.
          // The current subtree (successors of child) is appended beyond the innerTree, to get a complete subgraph.
          final ARGState reducedTarget = (ARGState) expandedToReducedCache.get(child);
          BackwardARGState innerTree = computeCounterexampleSubgraphForBlock(currentState, reducedTarget, newChild);
          if (innerTree == DUMMY_STATE_FOR_MISSING_BLOCK) {
            ARGSubtreeRemover.removeSubtree(reachedSet, currentState);
            return DUMMY_STATE_FOR_MISSING_BLOCK;
          }

          // reconnect ARG: replace the state 'innerTree' with the current state.
          for (ARGState innerChild : innerTree.getChildren()) {
            innerChild.addParent(newCurrentState);
          }
          innerTree.removeFromARG();

          // now the complete inner tree (including all successors of the state innerTree on paths to reducedTarget)
          // is inserted between newCurrentState and child.

        } else {
          // child is a normal successor
          // -> create an simple connection from parent to current
          assert currentState.getEdgeToChild(child) != null: "unexpected ARG state: parent has no edge to child.";
          newChild.addParent(newCurrentState);
        }
      }

      if (currentState.getParents().isEmpty()) {
        assert root == null : "root should not be set before";
        root = newCurrentState;
      }
    }
    assert root != null;
    return root;
  }

  /**
   * This method looks for the reached set that belongs to (root, rootPrecision),
   * then looks for target in this reached set and constructs a tree from root to target
   * (recursively, if needed).
   *
<<<<<<< HEAD
=======
   * If the target is reachable via a missing block (aka "hole"),
   * the DUMMY_STATE_FOR_MISSING_BLOCK is returned.
   * Then we expect, that the next actions are removing cache-entries from bam-cache,
   * updating some waitlists and restarting the CPA-algorithm, so that the missing block is analyzed again.
   *
>>>>>>> 25d35e4e
   * @param expandedRoot the expanded initial state of the reachedSet of current block
   * @param reducedTarget exit-state of the reachedSet of current block
   * @param newTreeTarget copy of the exit-state of the reachedSet of current block.
   *                     newTreeTarget has only children, that are all part of the Pseudo-ARG
   *                     (these children are copies of states from reachedSets of other blocks)
   *
   * @return the default return value is the rootState of the Pseudo-ARG.
   *         We return NULL, if reachedSet is invalid, i.e. there is a 'hole' in it,
   *         maybe because of a refinement of the block at another CEX-refinement.
   *         In that case we also perform some cleanup-operations.
   */
  private BackwardARGState computeCounterexampleSubgraphForBlock(
          final ARGState expandedRoot, final ARGState reducedTarget, final BackwardARGState newTreeTarget) {

    // first check, if the cached state is valid.
    if (reducedTarget.isDestroyed()) {
      logger.log(Level.FINE,
              "Target state refers to a destroyed ARGState, i.e., the cached subtree is outdated. Updating it.");
      return DUMMY_STATE_FOR_MISSING_BLOCK;
    }

    // TODO why do we use 'abstractStateToReachedSet' to get the reachedSet and not 'bamCache'?
    final ReachedSet reachedSet = abstractStateToReachedSet.get(expandedRoot);

    // we found the reachedSet, corresponding to the root and precision.
    // now try to find the target in the reach set.

    assert reachedSet.contains(reducedTarget);

    // we found the target; now construct a subtree in the ARG starting with targetARGElement
    final BackwardARGState result = computeCounterexampleSubgraph(reducedTarget, new ARGReachedSet(reachedSet), newTreeTarget);
    if (result == DUMMY_STATE_FOR_MISSING_BLOCK) {
      //enforce recomputation to update cached subtree
      logger.log(Level.FINE,
              "Target state refers to a destroyed ARGState, i.e., the cached subtree will be removed.");

      // TODO why do we use precision of reachedSet from 'abstractStateToReachedSet' here and not the reduced precision?
      final CFANode rootNode = extractLocation(expandedRoot);
      final Block rootBlock = partitioning.getBlockForCallNode(rootNode);
      final AbstractState reducedRootState = reducer.getVariableReducedState(expandedRoot, rootBlock, rootNode);
      bamCache.removeReturnEntry(reducedRootState, reachedSet.getPrecision(reachedSet.getFirstState()), rootBlock);
    }
    return result;
  }


  /**
   * This is a ARGState, that counts backwards, used to build the Pseudo-ARG for CEX-retrieval.
   * As the Pseudo-ARG is build backwards starting at its end-state, we count the ID backwards.
   */
  static class BackwardARGState extends ARGState {

    private static final long serialVersionUID = -3279533907385516993L;
    private int decreasingStateID;
    private static int nextDecreaseID = Integer.MAX_VALUE;

    public BackwardARGState(ARGState originalState) {
      super(originalState.getWrappedState(), null);
      decreasingStateID = nextDecreaseID--;
    }

    @Override
    public boolean isOlderThan(ARGState other) {
      if (other instanceof BackwardARGState) { return decreasingStateID < ((BackwardARGState) other).decreasingStateID; }
      return super.isOlderThan(other);
    }

    void updateDecreaseId() {
      decreasingStateID = nextDecreaseID--;
    }
  }
}<|MERGE_RESOLUTION|>--- conflicted
+++ resolved
@@ -163,14 +163,11 @@
    * then looks for target in this reached set and constructs a tree from root to target
    * (recursively, if needed).
    *
-<<<<<<< HEAD
-=======
    * If the target is reachable via a missing block (aka "hole"),
    * the DUMMY_STATE_FOR_MISSING_BLOCK is returned.
    * Then we expect, that the next actions are removing cache-entries from bam-cache,
    * updating some waitlists and restarting the CPA-algorithm, so that the missing block is analyzed again.
    *
->>>>>>> 25d35e4e
    * @param expandedRoot the expanded initial state of the reachedSet of current block
    * @param reducedTarget exit-state of the reachedSet of current block
    * @param newTreeTarget copy of the exit-state of the reachedSet of current block.
