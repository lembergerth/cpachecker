--- conflicted
+++ resolved
@@ -43,238 +43,7 @@
 import de.uni_freiburg.informatik.ultimate.logic.Sort;
 import de.uni_freiburg.informatik.ultimate.logic.Term;
 
-<<<<<<< HEAD
-public abstract class SmtInterpolFormulaManager implements FormulaManager {
-
-  // the environment in which all terms are created
-  final SmtInterpolEnvironment env;
-  Type type; // INT or REAL, depends on logic
-
-  // set to store uninterpreted functions, later we check, if a term is a UIF.
-  Set<Term> uifs = new HashSet<Term>();
-
-  // the character for separating name and index of a value
-  private final static String INDEX_SEPARATOR = "@";
-
-  // various caches for speeding up expensive tasks
-  //
-  // cache for splitting arithmetic equalities in extractAtoms
-  private final Map<Term, Boolean> arithCache = Maps.newHashMap();
-
-  // cache for uninstantiating terms (see uninstantiate() below)
-  private final Map<Term, Term> uninstantiateCache = Maps.newHashMap();
-
-  Term falseTerm;
-  Term trueTerm;
-
-  SmtInterpolFormulaManager(Configuration config, LogManager logger, Type type)
-      throws InvalidConfigurationException {
-    this.env = new SmtInterpolEnvironment(config);
-    this.type = type;
-  }
-
-  /** This method returns a 'shared' environment or
-   * a complete new environment. */
-  SmtInterpolEnvironment createEnvironment() {
-    assert env != null;
-    return env;
-  }
-
-  // ----------------- Helper function -----------------
-
-  /** ApplicationTerms can be wrapped with "|".
-   * This function removes those chars. */
-  static String dequote(String s) {
-    return s.replace("|", "");
-  }
-
-  /** ApplicationTerms can be wrapped with "|".
-   * This function replaces those chars with "\"". */
-  private static String convertQuotes(String s) {
-    return s.replace("|", "\"");
-  }
-
-  private String makeName(String name, int idx) {
-    return name + INDEX_SEPARATOR + idx;
-  }
-
-  static Pair<String, Integer> parseName(String var) {
-    String[] s = dequote(var).split(INDEX_SEPARATOR);
-    if (s.length != 2) { throw new IllegalArgumentException(
-        "Not an instantiated variable: " + var); }
-
-    return Pair.of(s[0], Integer.parseInt(s[1]));
-  }
-
-  protected static Term getTerm(Formula f) {
-    return ((SmtInterpolFormula) f).getTerm();
-  }
-
-  protected static Term[] getTerm(FormulaList f) {
-    return ((SmtInterpolFormulaList) f).getTerms();
-  }
-
-  protected static Formula encapsulate(Term t) {
-    return new SmtInterpolFormula(t);
-  }
-
-  protected static FormulaList encapsulate(Term[] t) {
-    return new SmtInterpolFormulaList(t);
-  }
-
-  protected Term getTrueTerm() {
-    if (trueTerm == null) { trueTerm = env.term("true"); }
-    return trueTerm;
-  }
-
-  private Term getFalseTerm() {
-    if (falseTerm == null) { falseTerm = env.term("false"); }
-    return falseTerm;
-  }
-
-  // ----------------- Boolean formulas -----------------
-
-  @Override
-  public boolean isBoolean(Formula f) {
-    return SmtInterpolUtil.isBoolean(getTerm(f));
-  }
-
-  @Override
-  public Formula makeTrue() {
-    return encapsulate(getTrueTerm());
-  }
-
-  @Override
-  public Formula makeFalse() {
-    return encapsulate(getFalseTerm());
-  }
-
-  @Override
-  public Formula makeNot(Formula f) {
-    Term t = getTerm(f);
-
-    // simplify term (not not t)
-    if (isNot(t)) {
-      return encapsulate(((ApplicationTerm) t).getParameters()[0]);
-    } else {
-      return encapsulate(env.term("not", t));
-    }
-  }
-
-  @Override
-  public Formula makeAnd(Formula f1, Formula f2) {
-    Term t1 = getTerm(f1);
-    Term t2 = getTerm(f2);
-    if (t1 == t2) { return f1;}
-    if (t1 == getTrueTerm()) { return f2;}
-    if (t2 == getTrueTerm()) { return f1;}
-    Term t = env.term("and", t1, t2);
-    return encapsulate(simplify(env, t));
-  }
-
-  @Override
-  public Formula makeOr(Formula f1, Formula f2) {
-    Term t1 = getTerm(f1);
-    Term t2 = getTerm(f2);
-    if (t1 == getFalseTerm()) { return f2;}
-    if (t2 == getFalseTerm()) { return f1;}
-    Term t = env.term("or", t1, t2);
-    return encapsulate(simplify(env, t));
-  }
-
-  @Override
-  public Formula makeEquivalence(Formula f1, Formula f2) {
-    Term t1 = getTerm(f1);
-    Term t2 = getTerm(f2);
-    Sort booleanSort = env.sort(Type.BOOL);
-    assert t1.getSort() == booleanSort && t2.getSort() == booleanSort :
-      "Cannot make equivalence of non-boolean terms:\nTerm 1:\n" +
-      t1.toStringDirect() + "\nTerm 2:\n" + t2.toStringDirect();
-    return encapsulate(env.term("=", t1, t2));
-  }
-
-  @Override
-  public Formula makeIfThenElse(Formula condition, Formula f1, Formula f2) {
-    return encapsulate(env.term("ite",
-          getTerm(condition), getTerm(f1), getTerm(f2)));
-  }
-
-  // ----------------- Uninterpreted functions -----------------
-
-  protected Term buildUF(String name, Term[] args, boolean predicate) {
-    Sort[] sorts = new Sort[args.length];
-    for (int i = 0; i < args.length; i++) {
-      sorts[i] = args[i].getSort();
-    }
-
-    env.declareFun(name, sorts, env.sort(predicate ? Type.BOOL : type));
-    return env.term(name, args);
-  }
-
-  @Override
-  public Formula makeUIP(String name, FormulaList args) {
-    Term uif = buildUF(name, getTerm(args), true);
-    uifs.add(uif);
-    return encapsulate(uif);
-  }
-
-  @Override
-  public Formula makeUIF(String name, FormulaList args) {
-    Term uif = buildUF(name, getTerm(args), false);
-    uifs.add(uif);
-    return encapsulate(uif);
-  }
-
-  @Override
-  public Formula makeUIF(String name, FormulaList args, int idx) {
-    Term uif = buildUF(makeName(name, idx), getTerm(args), false);
-    uifs.add(uif);
-    return encapsulate(uif);
-  }
-
-  @Override
-  public void declareUIP(String name, int argCount) {
-    Sort[] sorts = new Sort[argCount];
-    Arrays.fill(sorts, env.sort(Type.BOOL));
-    env.declareFun(name, sorts, env.sort(Type.BOOL));
-  }
-
-  // ----------------- Other formulas -----------------
-
-  @Override
-  public Formula makeString(int i) {
-    return encapsulate(env.numeral(Integer.toString(i)));
-  }
-
-  private Term buildVariable(String var, Sort sort) {
-     env.declareFun(var, new Sort[]{}, sort);
-     return env.term(var);
-  }
-
-  @Override
-  public Formula makeVariable(String var, int idx) {
-    return makeVariable(makeName(var, idx));
-  }
-
-  @Override
-  public Formula makeVariable(String var) {
-    return encapsulate(buildVariable(var, env.sort(type)));
-  }
-
-  @Override
-  public Formula makePredicateVariable(String var, int idx) {
-    return encapsulate(buildVariable(makeName("PRED_" + var, idx), env.sort(Type.BOOL)));
-  }
-
-  @Override
-  public Formula makeAssignment(Formula f1, Formula f2) {
-    return makeEqual(f1, f2);
-  }
-
-  // ----------------- Convert to list -----------------
-=======
 public class SmtInterpolFormulaManager extends AbstractFormulaManager<Term> {
->>>>>>> 21982e81
 
   private final SmtInterpolEnvironment env;
   private final SmtInterpolFormulaCreator creator;
@@ -294,24 +63,9 @@
     Logics logic = pUseIntegers ? Logics.QF_UFLIA : Logics.QF_UFLRA;
     SmtInterpolEnvironment env = new SmtInterpolEnvironment(config, logic);
 
-<<<<<<< HEAD
-  @Override
-  public Formula createPredicateVariable(Formula f) {
-    Term t = getTerm(f);
-    // TODO is something better than hashcode??
-    String repr = (isAtom(t) ? convertQuotes(t.toStringDirect()) : ("#" + t.hashCode()));
-    return encapsulate(buildVariable("\"PRED" + repr + "\"", env.sort(Type.BOOL)));
-  }
-
-  @Override
-  public String dumpFormula(Formula f) {
-    return getTerm(f).toStringDirect(); // creates prefix notation with brackets
-  }
-=======
     Type type = pUseIntegers ? Type.INT : Type.REAL;
     final Sort t = env.sort(type);
     SmtInterpolFormulaCreator creator = new SmtInterpolFormulaCreator(env, env.sort(Type.BOOL), t);
->>>>>>> 21982e81
 
     // Create managers
     SmtInterpolUnsafeFormulaManager unsafeManager = new SmtInterpolUnsafeFormulaManager(creator);
@@ -337,116 +91,8 @@
     return terms;
   }
 
-<<<<<<< HEAD
-  @Override
-  public boolean isPurelyConjunctive(Formula f) {
-    return isPurelyConjunctive(getTerm(f));
-  }
-
-  boolean isPurelyConjunctive(Term t) {
-    if (isAtom(t) || uifs.contains(t)) {
-      // term is atom
-      return true;
-
-    } else if (isNot(t)) {
-      t = getArg(t, 0);
-      return (uifs.contains(t) || isAtom(t));
-
-    } else if (isAnd(t)) {
-      for (Term c : getArgs(t)) {
-        if (!isPurelyConjunctive(c)) {
-          return false;
-        }
-      }
-      return true;
-
-    } else {
-      return false;
-    }
-  }
-
-  @Override
-  public Formula instantiate(Formula f, SSAMap ssa) {
-    return encapsulate(instantiate(getTerm(f), ssa));
-  }
-
-  Term instantiate(Term f, SSAMap ssa) {
-    Deque<Term> toProcess = new ArrayDeque<Term>();
-    Map<Term, Term> cache = Maps.newHashMap();
-
-    toProcess.push(f);
-    while (!toProcess.isEmpty()) {
-      final Term t = toProcess.peek();
-      if (cache.containsKey(t)) {
-        toProcess.pop();
-        continue;
-      }
-
-      if (isVariable(t)) {
-        toProcess.pop();
-        String name = dequote(t.toString());
-        int idx = ssa.getIndex(name);
-        if (idx > 0) {
-          // ok, the variable has an instance in the SSA, replace it
-          Term newt = buildVariable(makeName(name, idx), t.getSort());
-          cache.put(t, newt);
-        } else {
-          // the variable is not used in the SSA, keep it as is
-          cache.put(t, t);
-        }
-
-      } else {
-        boolean childrenDone = true;
-        Term[] newargs = new Term[getArity(t)];
-        for (int i = 0; i < newargs.length; ++i) {
-          Term c = getArg(t, i);
-          Term newC = cache.get(c);
-          if (newC != null) {
-            newargs[i] = newC;
-          } else {
-            toProcess.push(c);
-            childrenDone = false;
-          }
-        }
-
-        if (childrenDone) {
-          toProcess.pop();
-          Term newt;
-          if (uifs.contains(t)) {
-            String name = ((ApplicationTerm)t).getFunction().toString();
-            assert name != null;
-
-            if (ufCanBeLvalue(name)) {
-              int idx = ssa.getIndex(name, encapsulate(newargs));
-              if (idx > 0) {
-                // ok, the variable has an instance in the SSA, replace it
-                newt = buildUF(makeName(name, idx), newargs, false);
-              } else {
-                newt = replaceArgs(env, t, newargs);
-              }
-            } else {
-              newt = replaceArgs(env, t, newargs);
-            }
-          } else {
-            newt = replaceArgs(env, t, newargs);
-          }
-
-          cache.put(t, newt);
-        }
-      }
-    }
-
-    Term result = cache.get(f);
-    assert result != null;
-    return result;
-  }
-
-  private boolean ufCanBeLvalue(String name) { // TODO what does this function??
-    return name.startsWith(".{") || name.startsWith("->{");
-=======
   private <T extends Formula> T encapsulateTerm(Class<T> pClazz, Term t) {
     return creator.encapsulate(pClazz, t);
->>>>>>> 21982e81
   }
 
   @Override
@@ -454,65 +100,6 @@
     return encapsulateTerm(pClazz, parseStringToTerms(pS)[0]);
   }
 
-<<<<<<< HEAD
-  Term uninstantiate(Term f) {
-    Map<Term, Term> cache = uninstantiateCache;
-    Deque<Term> toProcess = new ArrayDeque<Term>();
-
-    toProcess.push(f);
-    while (!toProcess.isEmpty()) {
-      final Term t = toProcess.peek();
-      if (cache.containsKey(t)) {
-        toProcess.pop();
-        continue;
-      }
-      if (isVariable(t)) {
-        String name = parseName(t.toString()).getFirst();
-        Term newt = buildVariable(name, t.getSort());
-        cache.put(t, newt);
-
-      } else {
-        boolean childrenDone = true;
-        Term[] newargs = new Term[getArity(t)];
-        for (int i = 0; i < newargs.length; ++i) {
-          Term c = getArg(t, i);
-          Term newC = cache.get(c);
-          if (newC != null) {
-            newargs[i] = newC;
-          } else {
-            toProcess.push(c);
-            childrenDone = false;
-          }
-        }
-        if (childrenDone) {
-          toProcess.pop();
-          Term newt;
-          if (uifs.contains(t)) {
-            String name = ((ApplicationTerm)t).getFunction().toString();
-            assert name != null;
-
-            if (ufCanBeLvalue(name)) {
-              name = parseName(name).getFirst();
-
-              newt = buildUF(name, newargs, false);
-            } else {
-              newt = replaceArgs(env, t, newargs);
-            }
-          } else {
-            newt = replaceArgs(env, t, newargs);
-          }
-
-          cache.put(t, newt);
-        }
-      }
-    }
-
-    Term result = cache.get(f);
-    assert result != null;
-    return result;
-  }
-=======
->>>>>>> 21982e81
 
   @Override
   public Appender dumpFormula(final Term t) {
@@ -534,43 +121,12 @@
   }
 
   @Override
-<<<<<<< HEAD
-  public Set<String> extractVariables(Formula f) {
-    Set<Term> seen = Sets.newHashSet();
-    Set<String> vars = Sets.newHashSet();
-
-    Deque<Term> toProcess = new ArrayDeque<Term>();
-    toProcess.push(getTerm(f));
-
-    while (!toProcess.isEmpty()) {
-      Term t = toProcess.pop();
-
-      if (isTrue(t) || isFalse(t)) {
-        continue;
-      }
-
-      if (isVariable(t)) {
-        vars.add(t.toString());
-
-      } else {
-        // ok, go into this formula
-        for (Term c : getArgs(t)){
-          if (seen.add(c)) {
-            toProcess.push(c);
-          }
-        }
-      }
-    }
-
-    return vars;
-=======
   public String getVersion() {
     return env.getVersion();
   }
 
   protected <T extends Formula> T encapsulate(Class<T> pClazz, Term t) {
     return encapsulateTerm(pClazz, t);
->>>>>>> 21982e81
   }
 
 
@@ -587,13 +143,8 @@
   }
 
   @Override
-<<<<<<< HEAD
-  public String getVersion(){
-    return env.getVersion();
-=======
   protected Term getTerm(Formula pF) {
     // for visibility
     return super.getTerm(pF);
->>>>>>> 21982e81
   }
 }