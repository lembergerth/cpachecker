/*
 *  CPAchecker is a tool for configurable software verification.
 *  This file is part of CPAchecker.
 *
 *  Copyright (C) 2007-2014  Dirk Beyer
 *  All rights reserved.
 *
 *  Licensed under the Apache License, Version 2.0 (the "License");
 *  you may not use this file except in compliance with the License.
 *  You may obtain a copy of the License at
 *
 *      http://www.apache.org/licenses/LICENSE-2.0
 *
 *  Unless required by applicable law or agreed to in writing, software
 *  distributed under the License is distributed on an "AS IS" BASIS,
 *  WITHOUT WARRANTIES OR CONDITIONS OF ANY KIND, either express or implied.
 *  See the License for the specific language governing permissions and
 *  limitations under the License.
 *
 *
 *  CPAchecker web page:
 *    http://cpachecker.sosy-lab.org
 */
package org.sosy_lab.cpachecker.util.predicates.pathformula;

import java.io.Serializable;
import java.util.AbstractMap.SimpleImmutableEntry;
import java.util.ArrayList;
import java.util.List;
import java.util.Map;
import java.util.SortedMap;
import java.util.SortedSet;

import org.sosy_lab.common.Pair;
import org.sosy_lab.common.Triple;
import org.sosy_lab.common.collect.Collections3;
import org.sosy_lab.common.collect.PathCopyingPersistentTreeMap;
import org.sosy_lab.common.collect.PersistentSortedMap;
import org.sosy_lab.common.collect.PersistentSortedMaps;
import org.sosy_lab.common.collect.PersistentSortedMaps.MergeConflictHandler;
import org.sosy_lab.cpachecker.cfa.types.c.CComplexType;
import org.sosy_lab.cpachecker.cfa.types.c.CComplexType.ComplexTypeKind;
import org.sosy_lab.cpachecker.cfa.types.c.CElaboratedType;
import org.sosy_lab.cpachecker.cfa.types.c.CFunctionType;
import org.sosy_lab.cpachecker.cfa.types.c.CPointerType;
import org.sosy_lab.cpachecker.cfa.types.c.CType;
import org.sosy_lab.cpachecker.cfa.types.c.CTypes;

import com.google.common.annotations.VisibleForTesting;
import com.google.common.base.Equivalence;
import com.google.common.base.Joiner;
import com.google.common.base.Preconditions;
import com.google.common.collect.ImmutableList;

/**
 * Maps a variable name to its latest "SSA index", that should be used when
 * referring to that variable.
 */
public class SSAMap implements Serializable {

  private static final long serialVersionUID = 7618801653203679876L;

  // Default value for the default value
  public static final int DEFAULT_DEFAULT_IDX = -1;

  // Default difference for two SSA-indizes of the same name.
  @VisibleForTesting
  static final int DEFAULT_INCREMENT = 1;

  private final int defaultValue;

  private static MergeConflictHandler<String, CType> TYPE_CONFLICT_CHECKER = new MergeConflictHandler<String, CType>() {
    @Override
    public CType resolveConflict(String name, CType type1, CType type2) {
      Preconditions.checkArgument(
          type1 instanceof CFunctionType || type2 instanceof CFunctionType
          || (isEnumPointerType(type1) && isEnumPointerType(type2))
          || type1.equals(type2)
          , "Cannot change type of variable %s in SSAMap from %s to %s", name, type1, type2);

      return type1;
    }

    private boolean isEnumPointerType(CType type) {
      if (type instanceof CPointerType) {
        type = ((CPointerType) type).getType();
        return (type instanceof CComplexType) && ((CComplexType)type).getKind() == ComplexTypeKind.ENUM
            || (type instanceof CElaboratedType) && ((CElaboratedType)type).getKind() == ComplexTypeKind.ENUM;
      }
      return false;
    }
  };

  /**
   * Builder for SSAMaps. Its state starts with an existing SSAMap, but may be
   * changed later. It supports read access, but it is not recommended to use
   * instances of this class except for the short period of time
   * while creating a new SSAMap.
   *
   * This class is not thread-safe.
   */
  public static class SSAMapBuilder {

    private SSAMap ssa;
    private PersistentSortedMap<String, Integer> vars; // Do not update without updating varsHashCode!
    private PersistentSortedMap<String, Integer> latestUsedVars; // might contain a bigger index than 'vars'
    // TODO possible optimisation: latestUsedVars only stores values, if they do not exist in vars
    private PersistentSortedMap<String, CType> varTypes;

    // Instead of computing vars.hashCode(),
    // we calculate the hashCode ourselves incrementally
    // (this is possible because a Map's hashCode is clearly defined).
    private int varsHashCode;

    private SSAMapBuilder(SSAMap ssa) {
      this.ssa = ssa;
      this.vars = ssa.vars;
      this.latestUsedVars = ssa.latestUsedVars;
      this.varTypes = ssa.varTypes;
      this.varsHashCode = ssa.varsHashCode;
    }

    public int getIndex(String variable) {
      return SSAMap.getIndex(variable, vars, ssa.defaultValue);
    }

    public int getFreshIndex(String variable) {
      Integer value = latestUsedVars.get(variable);
      if (value == null) {
        value = ssa.defaultValue;
      }
      return value + SSAMap.DEFAULT_INCREMENT; // increment for a new index
    }

    public CType getType(String name) {
      return varTypes.get(name);
    }

    public SSAMapBuilder setIndex(String name, CType type, int idx) {
      Preconditions.checkArgument(idx > 0, "Indices need to be positive for this SSAMap implementation:", name, type, idx);
      int oldIdx = getIndex(name);
      Preconditions.checkArgument(idx >= oldIdx, "SSAMap updates need to be strictly monotone:", name, type, idx);

      type = type.getCanonicalType();
      CType oldType = varTypes.get(name);
      if (oldType != null) {
        TYPE_CONFLICT_CHECKER.resolveConflict(name, type, oldType);
      } else {
        varTypes = varTypes.putAndCopy(name, type);
      }

      if (idx > oldIdx || idx == ssa.defaultValue) {
        vars = vars.putAndCopy(name, idx);
        latestUsedVars = latestUsedVars.putAndCopy(name, idx);
        if (oldIdx != ssa.defaultValue) {
          varsHashCode -= mapEntryHashCode(name, oldIdx);
        }
        varsHashCode += mapEntryHashCode(name, idx);
      }

      return this;
    }

    /**
     * Set a new index (7) for an old index (3),
     * so that getIndex() returns the old index (3) and getFreshIndex() returns a higher index (8).
     * Warning: do not use out of order!
     */
    public SSAMapBuilder setLatestUsedIndex(String name, CType type, int idx) {
      Preconditions.checkArgument(idx > 0, "Indices need to be positive for this SSAMap implementation:", name, type, idx);
      int oldIdx = getIndex(name);
      Preconditions.checkArgument(idx >= oldIdx, "SSAMap updates need to be strictly monotone:", name, type, idx, "vs", oldIdx);

      type = type.getCanonicalType();
      CType oldType = varTypes.get(name);
      if (oldType != null) {
        TYPE_CONFLICT_CHECKER.resolveConflict(name, type, oldType);
      } else {
        varTypes = varTypes.putAndCopy(name, type);
      }

      if (idx > oldIdx) {
        latestUsedVars = latestUsedVars.putAndCopy(name, idx);
      }

      return this;
    }

    public SSAMapBuilder deleteVariable(String variable) {
      int index = getIndex(variable);
      if (index != ssa.defaultValue) {
        vars = vars.removeAndCopy(variable);
        latestUsedVars = latestUsedVars.removeAndCopy(variable);
        varsHashCode -= mapEntryHashCode(variable, index);

        varTypes = varTypes.removeAndCopy(variable);
      }

      return this;
    }

    public SortedSet<String> allVariables() {
      return varTypes.keySet();
    }

    public SortedSet<Map.Entry<String, CType>> allVariablesWithTypes() {
      return varTypes.entrySet();
    }

    public SortedMap<String, CType> allVariablesWithPrefix(String prefix) {
      return Collections3.subMapWithPrefix(varTypes, prefix);
    }

    /**
     * Returns an immutable SSAMap with all the changes made to the builder.
     */
    public SSAMap build() {
      if (vars == ssa.vars && latestUsedVars == ssa.latestUsedVars) {
        return ssa;
      }

<<<<<<< HEAD
      ssa = new SSAMap(vars, latestUsedVars, varsHashCode, varTypes);
=======
      ssa = new SSAMap(vars, varsHashCode, varTypes, ssa.defaultValue);
>>>>>>> c726dfd1
      return ssa;
    }

    /**
     * Not-null safe copy of {@link SimpleImmutableEntry#hashCode()}
     * for Object-to-int maps.
     */
    private static int mapEntryHashCode(Object key, int value) {
      return key.hashCode() ^ value;
    }
  }

  private static final SSAMap EMPTY_SSA_MAP = new SSAMap(
      PathCopyingPersistentTreeMap.<String, Integer>of(),
      PathCopyingPersistentTreeMap.<String, Integer>of(),
      0,
      PathCopyingPersistentTreeMap.<String, CType>of());

  /**
   * Returns an empty immutable SSAMap.
   */
  public static SSAMap emptySSAMap() {
    return EMPTY_SSA_MAP;
  }

  public SSAMap withDefault(final int defaultValue) {
    return new SSAMap(this.vars, this.latestUsedVars, this.varsHashCode, this.varTypes, defaultValue);
  }

  /**
   * Creates an unmodifiable SSAMap that contains all indices from two SSAMaps.
   * If there are conflicting indices, the maximum of both is used.
   * Further returns a list with all variables for which different indices
   * were found, together with the two conflicting indices.
   */
  public static Pair<SSAMap, List<Triple<String, Integer, Integer>>> merge(SSAMap s1, SSAMap s2) {
    // This method uses some optimizations to avoid work when parts of both SSAMaps
    // are equal. These checks use == instead of equals() because it is much faster
    // and we create sets lazily (so when they are not identical, they are
    // probably not equal, too).
    // We don't bother checking the vars set for emptiness, because this will
    // probably never be the case on a merge.

    PersistentSortedMap<String, Integer> vars;
    PersistentSortedMap<String, Integer> latestUsedVars;
    List<Triple<String, Integer, Integer>> differences;
    if (s1.vars == s2.vars && s1.latestUsedVars == s2.latestUsedVars) {
      differences = ImmutableList.of();
      // both are absolutely identical
      return Pair.of(s1, differences);

    } else {
      differences = new ArrayList<>();
      vars = PersistentSortedMaps.merge(s1.vars, s2.vars, Equivalence.equals(),
          PersistentSortedMaps.<String, Integer>getMaximumMergeConflictHandler(), differences);
      latestUsedVars = PersistentSortedMaps.merge(s1.vars, s2.vars, Equivalence.equals(),
          PersistentSortedMaps.<String, Integer>getMaximumMergeConflictHandler(), null);
    }

    PersistentSortedMap<String, CType> varTypes = PersistentSortedMaps.merge(
        s1.varTypes, s2.varTypes,
        CTypes.canonicalTypeEquivalence(),
        TYPE_CONFLICT_CHECKER,
        null);

    return Pair.of(new SSAMap(vars, latestUsedVars, 0, varTypes), differences);
  }

  private final PersistentSortedMap<String, Integer> vars;
  private final PersistentSortedMap<String, Integer> latestUsedVars;
  private final PersistentSortedMap<String, CType> varTypes;

  // Cache hashCode of potentially big map
  private final int varsHashCode;

  private SSAMap(PersistentSortedMap<String, Integer> vars,
                 PersistentSortedMap<String, Integer> latestUsedVars,
                 int varsHashCode,
                 PersistentSortedMap<String, CType> varTypes,
                 int defaultSSAIdx) {
    this.vars = vars;
    this.latestUsedVars = latestUsedVars;
    this.varTypes = varTypes;

    if (varsHashCode == 0) {
      this.varsHashCode = vars.hashCode();
    } else {
      this.varsHashCode = varsHashCode;
      assert varsHashCode == vars.hashCode();
    }

    defaultValue = defaultSSAIdx;
  }

  private SSAMap(PersistentSortedMap<String, Integer> vars,
                 PersistentSortedMap<String, Integer> latestUsedVars,
                 int varsHashCode,
                 PersistentSortedMap<String, CType> varTypes) {
    this(vars, latestUsedVars, varsHashCode, varTypes, DEFAULT_DEFAULT_IDX);
  }

  /**
   * Returns a SSAMapBuilder that is initialized with the current SSAMap.
   */
  public SSAMapBuilder builder() {
    return new SSAMapBuilder(this);
  }

  private static int getIndex(String variable, Map<String, Integer> vars, int defaultValue) {
    Integer value = vars.get(variable);
    if (value == null) {
      return defaultValue;
    }
    return value;
  }

  /**
   * @return index of the variable in the map,
   * or the [defaultValue].
   */
  public int getIndex(String variable) {
    return getIndex(variable, vars, defaultValue);
  }

  public int getLastUsedIndex(String variable) {
    return getIndex(variable, latestUsedVars, defaultValue);
  }

  public boolean containsVariable(String variable) {
    return vars.containsKey(variable);
  }

  public CType getType(String name) {
    return varTypes.get(name);
  }

  public SortedSet<String> allVariables() {
    return vars.keySet();
  }

  @Deprecated // unsafe usage combined with vars, if lastUsedVars was updated
  public SortedSet<Map.Entry<String, CType>> allVariablesWithTypes() {
    return varTypes.entrySet();
  }

  private static final Joiner joiner = Joiner.on(" ");

  @Override
  public String toString() {
    return joiner.join(vars.entrySet());
  }

  @Override
  public int hashCode() {
    return varsHashCode;
  }

  @Override
  public boolean equals(Object obj) {
    if (this == obj) {
      return true;
    } else if (!(obj instanceof SSAMap)) {
      return false;
    } else {
      SSAMap other = (SSAMap)obj;
      // Do a few cheap checks before the expensive ones.
      return varsHashCode == other.varsHashCode
          && vars.equals(other.vars)
          && latestUsedVars.equals(other.latestUsedVars);
    }
  }
}<|MERGE_RESOLUTION|>--- conflicted
+++ resolved
@@ -219,11 +219,7 @@
         return ssa;
       }
 
-<<<<<<< HEAD
-      ssa = new SSAMap(vars, latestUsedVars, varsHashCode, varTypes);
-=======
-      ssa = new SSAMap(vars, varsHashCode, varTypes, ssa.defaultValue);
->>>>>>> c726dfd1
+      ssa = new SSAMap(vars, latestUsedVars, varsHashCode, varTypes, ssa.defaultValue);
       return ssa;
     }
 
