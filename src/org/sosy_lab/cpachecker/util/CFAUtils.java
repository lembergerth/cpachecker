--- conflicted
+++ resolved
@@ -23,20 +23,9 @@
  */
 package org.sosy_lab.cpachecker.util;
 
-import static com.google.common.base.Preconditions.checkArgument;
-import static com.google.common.base.Preconditions.checkNotNull;
+import static com.google.common.base.Preconditions.*;
 import static com.google.common.base.Predicates.not;
 
-<<<<<<< HEAD
-import com.google.common.base.Function;
-import com.google.common.base.Predicate;
-import com.google.common.base.Predicates;
-import com.google.common.collect.FluentIterable;
-import com.google.common.collect.ImmutableList;
-import com.google.common.collect.Iterables;
-import com.google.common.collect.Queues;
-import com.google.common.collect.UnmodifiableIterator;
-=======
 import java.util.ArrayDeque;
 import java.util.Comparator;
 import java.util.HashSet;
@@ -45,14 +34,12 @@
 import java.util.Queue;
 import java.util.Set;
 import java.util.SortedSet;
->>>>>>> aaaa126a
 
 import org.sosy_lab.common.ShutdownNotifier;
 import org.sosy_lab.common.collect.Collections3;
 import org.sosy_lab.cpachecker.cfa.CFA;
 import org.sosy_lab.cpachecker.cfa.ast.AbstractSimpleDeclaration;
 import org.sosy_lab.cpachecker.cfa.model.AssumeEdge;
-import org.sosy_lab.cpachecker.cfa.model.BlankEdge;
 import org.sosy_lab.cpachecker.cfa.model.CFAEdge;
 import org.sosy_lab.cpachecker.cfa.model.CFAEdgeType;
 import org.sosy_lab.cpachecker.cfa.model.CFANode;
@@ -60,16 +47,6 @@
 import org.sosy_lab.cpachecker.util.CFATraversal.DefaultCFAVisitor;
 import org.sosy_lab.cpachecker.util.CFATraversal.TraversalProcess;
 
-<<<<<<< HEAD
-import java.util.ArrayDeque;
-import java.util.ArrayList;
-import java.util.HashSet;
-import java.util.Iterator;
-import java.util.List;
-import java.util.Queue;
-import java.util.Set;
-import java.util.SortedSet;
-=======
 import com.google.common.base.Function;
 import com.google.common.base.Predicate;
 import com.google.common.base.Predicates;
@@ -80,7 +57,6 @@
 import com.google.common.collect.ImmutableMultimap.Builder;
 import com.google.common.collect.Iterables;
 import com.google.common.collect.UnmodifiableIterator;
->>>>>>> aaaa126a
 
 public class CFAUtils {
 
@@ -208,12 +184,27 @@
     };
   }
 
+  public static final Function<CFAEdge,  CFANode> TO_PREDECESSOR = new Function<CFAEdge,  CFANode>() {
+      @Override
+      public CFANode apply(CFAEdge pInput) {
+        return pInput.getPredecessor();
+      }
+    };
+
+
+  public static final Function<CFAEdge,  CFANode> TO_SUCCESSOR = new Function<CFAEdge,  CFANode>() {
+    @Override
+    public CFANode apply(CFAEdge pInput) {
+      return pInput.getSuccessor();
+    }
+  };
+
   /**
    * Return an {@link Iterable} that contains the predecessor nodes of a given CFANode,
    * excluding the one reachable via the summary edge (if there is one).
    */
   public static FluentIterable<CFANode> predecessorsOf(final CFANode node) {
-    return enteringEdges(node).transform(CFAEdge::getPredecessor);
+    return enteringEdges(node).transform(TO_PREDECESSOR);
   }
 
   /**
@@ -221,7 +212,7 @@
    * including the one reachable via the summary edge (if there is one).
    */
   public static FluentIterable<CFANode> allPredecessorsOf(final CFANode node) {
-    return allEnteringEdges(node).transform(CFAEdge::getPredecessor);
+    return allEnteringEdges(node).transform(TO_PREDECESSOR);
   }
 
   /**
@@ -229,7 +220,7 @@
    * excluding the one reachable via the summary edge (if there is one).
    */
   public static FluentIterable<CFANode> successorsOf(final CFANode node) {
-    return leavingEdges(node).transform(CFAEdge::getSuccessor);
+    return leavingEdges(node).transform(TO_SUCCESSOR);
   }
 
   /**
@@ -237,8 +228,25 @@
    * including the one reachable via the summary edge (if there is one).
    */
   public static FluentIterable<CFANode> allSuccessorsOf(final CFANode node) {
-    return allLeavingEdges(node).transform(CFAEdge::getSuccessor);
-  }
+    return allLeavingEdges(node).transform(TO_SUCCESSOR);
+  }
+
+  public static final Function<CFANode, String> GET_FUNCTION = new Function<CFANode, String>() {
+    @Override
+    public String apply(CFANode pInput) {
+      return pInput.getFunctionName();
+    }
+  };
+
+  /**
+   * A comparator for comparing {@link CFANode}s by their node numbers.
+   */
+  public static final Comparator<CFANode> NODE_NUMBER_COMPARATOR = new Comparator<CFANode>() {
+    @Override
+    public int compare(CFANode pO1, CFANode pO2) {
+      return Integer.compare(pO1.getNodeNumber(), pO2.getNodeNumber());
+    }
+  };
 
   /**
    * Returns a predicate for CFA edges with the given edge type.
@@ -248,7 +256,14 @@
    */
   public static Predicate<CFAEdge> edgeHasType(final CFAEdgeType pType) {
     checkNotNull(pType);
-    return pInput -> pInput.getEdgeType() == pType;
+    return new Predicate<CFAEdge>() {
+
+      @Override
+      public boolean apply(CFAEdge pInput) {
+        return pInput.getEdgeType() == pType;
+      }
+
+    };
   }
 
   /**
@@ -370,60 +385,6 @@
     return Collections3.subSetWithPrefix(variables, prefix);
   }
 
-<<<<<<< HEAD
-  /**
-   * Get all (sub)-paths through the given nodes connected only via blank edges.
-   *
-   * @param pNode the node to get the blank paths for.
-   * @return all (sub)-paths through the given nodes connected only via blank edges.
-   */
-  public static Iterable<List<CFANode>> getBlankPaths(CFANode pNode) {
-    List<List<CFANode>> blankPaths = new ArrayList<>();
-    Queue<List<CFANode>> waitlist = Queues.newArrayDeque();
-    waitlist.offer(ImmutableList.of(pNode));
-    while (!waitlist.isEmpty()) {
-      List<CFANode> currentPath = waitlist.poll();
-      CFANode pathSucc = currentPath.get(currentPath.size() - 1);
-      List<BlankEdge> leavingBlankEdges =
-          CFAUtils.leavingEdges(pathSucc).filter(BlankEdge.class).toList();
-      if (pathSucc.getNumLeavingEdges() <= 0
-          || leavingBlankEdges.size() < pathSucc.getNumLeavingEdges()) {
-        blankPaths.add(currentPath);
-      } else {
-        for (CFAEdge leavingEdge : leavingBlankEdges) {
-          CFANode successor = leavingEdge.getSuccessor();
-          if (!currentPath.contains(successor)) {
-            List<CFANode> newPath =
-                ImmutableList.<CFANode>builder().addAll(currentPath).add(successor).build();
-            waitlist.offer(newPath);
-          }
-        }
-      }
-    }
-    waitlist.addAll(blankPaths);
-    blankPaths.clear();
-    while (!waitlist.isEmpty()) {
-      List<CFANode> currentPath = waitlist.poll();
-      CFANode pathPred = currentPath.get(0);
-      List<BlankEdge> enteringBlankEdges =
-          CFAUtils.enteringEdges(pathPred).filter(BlankEdge.class).toList();
-      if (pathPred.getNumEnteringEdges() <= 0
-          || enteringBlankEdges.size() < pathPred.getNumEnteringEdges()) {
-        blankPaths.add(currentPath);
-      } else {
-        for (CFAEdge enteringEdge : enteringBlankEdges) {
-          CFANode predecessor = enteringEdge.getPredecessor();
-          if (!currentPath.contains(predecessor)) {
-            List<CFANode> newPath =
-                ImmutableList.<CFANode>builder().add(predecessor).addAll(currentPath).build();
-            waitlist.offer(newPath);
-          }
-        }
-      }
-    }
-    return blankPaths;
-  }
-=======
   public static ImmutableMap<String, CFAEdge> getLabeledEdges(CFA pCfa) {
     ImmutableMap.Builder<String, CFAEdge> result = ImmutableMap.<String, CFAEdge>builder();
     for (CLabelNode n: Iterables.filter(pCfa.getAllNodes(), CLabelNode.class)) {
@@ -443,5 +404,4 @@
     return result.build();
   }
 
->>>>>>> aaaa126a
 }