--- conflicted
+++ resolved
@@ -23,24 +23,13 @@
  */
 package org.sosy_lab.cpachecker.util;
 
-import static com.google.common.base.Predicates.equalTo;
-import static com.google.common.base.Predicates.in;
-import static com.google.common.base.Predicates.notNull;
+import static com.google.common.base.Predicates.*;
 import static com.google.common.collect.FluentIterable.from;
 
-<<<<<<< HEAD
-import com.google.common.base.Function;
-import com.google.common.base.Predicate;
-import com.google.common.base.Predicates;
-import com.google.common.collect.FluentIterable;
-import com.google.common.collect.ImmutableList;
-import com.google.common.collect.TreeTraverser;
-=======
 import java.util.Collection;
 import java.util.Collections;
 import java.util.Iterator;
 import java.util.Set;
->>>>>>> aaaa126a
 
 import org.sosy_lab.cpachecker.cfa.WeavingLocation;
 import org.sosy_lab.cpachecker.cfa.model.CFAEdge;
@@ -58,12 +47,6 @@
 import org.sosy_lab.cpachecker.util.predicates.pathformula.PathFormulaManager;
 import org.sosy_lab.cpachecker.util.predicates.smt.FormulaManagerView;
 import org.sosy_lab.solver.api.BooleanFormula;
-<<<<<<< HEAD
-
-import java.util.ArrayList;
-import java.util.List;
-import java.util.Set;
-=======
 import org.sosy_lab.solver.api.BooleanFormulaManager;
 
 import com.google.common.base.Function;
@@ -75,7 +58,6 @@
 import com.google.common.collect.Lists;
 import com.google.common.collect.Sets;
 import com.google.common.collect.TreeTraverser;
->>>>>>> aaaa126a
 
 /**
  * Helper class that provides several useful methods for handling AbstractStates.
@@ -236,19 +218,27 @@
 
   public static Iterable<CFANode> extractLocations(AbstractState pState) {
     AbstractStateWithLocations e = extractStateByType(pState, AbstractStateWithLocations.class);
-    return e == null ? ImmutableList.<CFANode>of() : e.getLocationNodes();
-  }
-
-  public static FluentIterable<CFANode> extractLocations(Iterable<AbstractState> pStates) {
-    return from(pStates).transformAndConcat(AbstractStates::extractLocations);
+    return e == null ? null : e.getLocationNodes();
   }
 
   public static Iterable<CFAEdge> getOutgoingEdges(AbstractState pState) {
     return extractStateByType(pState, AbstractStateWithLocation.class).getOutgoingEdges();
   }
 
-  public static final Function<AbstractState, CFANode> EXTRACT_LOCATION =
-      AbstractStates::extractLocation;
+  public static final Function<AbstractState, CFANode> EXTRACT_LOCATION = new Function<AbstractState, CFANode>() {
+    @Override
+    public CFANode apply(AbstractState pArg0) {
+      return extractLocation(pArg0);
+    }
+  };
+
+  public static final Function<AbstractState, Iterable<CFANode>> EXTRACT_LOCATIONS =
+      new Function<AbstractState, Iterable<CFANode>>() {
+    @Override
+    public Iterable<CFANode> apply(AbstractState pArg0) {
+      return extractLocations(pArg0);
+    }
+  };
 
   public static Iterable<AbstractState> filterLocation(Iterable<AbstractState> pStates, CFANode pLoc) {
     if (pStates instanceof LocationMappedReachedSet) {
@@ -257,8 +247,7 @@
       return ((LocationMappedReachedSet)pStates).getReached(pLoc);
     }
 
-    Predicate<AbstractState> statesWithRightLocation =
-        Predicates.compose(equalTo(pLoc), AbstractStates::extractLocation);
+    Predicate<AbstractState> statesWithRightLocation = Predicates.compose(equalTo(pLoc), EXTRACT_LOCATION);
     return FluentIterable.from(pStates).filter(statesWithRightLocation);
   }
 
@@ -267,11 +256,15 @@
       // only do this for LocationMappedReachedSet, not for all ReachedSet,
       // because this method is imprecise for the rest
       final LocationMappedReachedSet states = (LocationMappedReachedSet)pStates;
-      return from(pLocs).transformAndConcat(states::getReached);
-    }
-
-    Predicate<AbstractState> statesWithRightLocation =
-        Predicates.compose(in(pLocs), AbstractStates::extractLocation);
+      return from(pLocs).transformAndConcat(new Function<CFANode, Iterable<AbstractState>>() {
+                  @Override
+                  public Iterable<AbstractState> apply(CFANode location) {
+                    return states.getReached(location);
+                  }
+                });
+    }
+
+    Predicate<AbstractState> statesWithRightLocation = Predicates.compose(in(pLocs), EXTRACT_LOCATION);
     return from(pStates).filter(statesWithRightLocation);
   }
 
@@ -279,9 +272,6 @@
     return (as instanceof Targetable) && ((Targetable)as).isTarget();
   }
 
-<<<<<<< HEAD
-  public static final Predicate<AbstractState> IS_TARGET_STATE = AbstractStates::isTargetState;
-=======
   public static boolean isIntermediateTargetState(AbstractState as) {
     return (as instanceof IntermediateTargetable) && ((IntermediateTargetable)as).isIntermediateTarget();
   }
@@ -292,7 +282,6 @@
       return isTargetState(pArg0);
     }
   };
->>>>>>> aaaa126a
 
   /**
    * Returns a {@link Function} object for {@link #extractStateByType(AbstractState, Class)}.
@@ -308,7 +297,12 @@
   public static <T extends AbstractState>
                 Function<AbstractState, T> toState(final Class<T> pType) {
 
-    return as -> extractStateByType(as, pType);
+    return new Function<AbstractState, T>() {
+      @Override
+      public T apply(AbstractState as) {
+        return extractStateByType(as, pType);
+      }
+    };
   }
 
   /**
@@ -353,6 +347,14 @@
     }.preOrderTraversal(as);
   }
 
+  private static final Function<AbstractState, Iterable<AbstractState>> AS_ITERABLE
+    = new Function<AbstractState, Iterable<AbstractState>>() {
+      @Override
+      public Iterable<AbstractState> apply(AbstractState pState) {
+        return asIterable(pState);
+      }
+    };
+
   /**
    * Apply {@link #asIterable(AbstractState)} to several abstract states at once
    * and provide an iterable for all resulting component abstract states.
@@ -361,7 +363,7 @@
    * and there is no guaranteed order.
    */
   public static FluentIterable<AbstractState> asFlatIterable(final Iterable<AbstractState> pStates) {
-    return from(pStates).transformAndConcat(AbstractStates::asIterable);
+    return from(pStates).transformAndConcat(AS_ITERABLE);
   }
 
   /**
@@ -371,14 +373,15 @@
    */
   public static BooleanFormula extractReportedFormulas(FormulaManagerView manager, AbstractState state,
       PathFormulaManager pfmgr) {
-    List<BooleanFormula> result = new ArrayList<>();
+    BooleanFormulaManager bfmgr = manager.getBooleanFormulaManager();
+    BooleanFormula result = bfmgr.makeBoolean(true);
 
     // traverse through all the sub-states contained in this state
     for (FormulaReportingState s : asIterable(state).filter(FormulaReportingState.class)) {
 
-      result.add(s.getFormulaApproximation(manager, pfmgr));
-    }
-
-    return manager.getBooleanFormulaManager().and(result);
+      result = bfmgr.and(result, s.getFormulaApproximation(manager, pfmgr));
+    }
+
+    return result;
   }
 }