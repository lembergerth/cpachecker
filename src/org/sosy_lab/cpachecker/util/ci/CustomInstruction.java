--- conflicted
+++ resolved
@@ -24,6 +24,7 @@
 package org.sosy_lab.cpachecker.util.ci;
 
 import java.util.ArrayDeque;
+import java.util.ArrayList;
 import java.util.Collection;
 import java.util.Collections;
 import java.util.HashMap;
@@ -34,10 +35,7 @@
 import java.util.Set;
 
 import org.sosy_lab.common.Pair;
-<<<<<<< HEAD
-=======
 import org.sosy_lab.common.ShutdownNotifier;
->>>>>>> 6977c85a
 import org.sosy_lab.cpachecker.cfa.ast.c.CAddressOfLabelExpression;
 import org.sosy_lab.cpachecker.cfa.ast.c.CArraySubscriptExpression;
 import org.sosy_lab.cpachecker.cfa.ast.c.CBinaryExpression;
@@ -81,10 +79,6 @@
 import org.sosy_lab.cpachecker.cfa.model.c.CStatementEdge;
 import org.sosy_lab.cpachecker.cfa.types.c.CBasicType;
 import org.sosy_lab.cpachecker.cfa.types.c.CSimpleType;
-<<<<<<< HEAD
-import org.sosy_lab.cpachecker.core.ShutdownNotifier;
-=======
->>>>>>> 6977c85a
 import org.sosy_lab.cpachecker.util.predicates.pathformula.SSAMap;
 import org.sosy_lab.cpachecker.util.predicates.pathformula.SSAMap.SSAMapBuilder;
 
@@ -210,11 +204,6 @@
 
     if (inputVariables.size() != 0) {
       String last = inputVariables.get(inputVariables.size()-1);
-<<<<<<< HEAD
-      for (String variable : inputVariables) {
-        if (!(outputVariables.size()==0 && variable.equals(last))) {
-          sb.append("(and ");
-=======
       for (int i=0; i<inputVariables.size(); i++) {
         String variable = inputVariables.get(i);
         if (outputVariables.size()==0 && variable.equals(last)) {
@@ -222,27 +211,11 @@
         } else {
           sb.append("(and ");
           sb.append(getAssignmentOfVariableToZero(variable, false));
->>>>>>> 6977c85a
           BracketCounter++;
         }
-        sb.append(getAssignmentOfVariableToZero(variable, false));
-      }
-    }
-
-<<<<<<< HEAD
-    if (outputVariables.size() > 0) {
-      String last = outputVariables.get(outputVariables.size()-1);
-      for (String variable : outputVariables) {
-
-        if (variable.equals(last)) {
-          sb.append(" ");
-          sb.append(getAssignmentOfVariableToZero(last, true));
-          break;
-
-        } else {
-          sb.append("(and ");
-          sb.append(getAssignmentOfVariableToZero(variable, true));
-=======
+      }
+    }
+
     if (outputVariables.size() != 0) {
       String last = outputVariables.get(outputVariables.size()-1);
       for (int i=0; i<outputVariables.size(); i++) {
@@ -254,7 +227,6 @@
           sb.append("(and ");
           sb.append(getAssignmentOfVariableToZero(variable, true));
           BracketCounter++;
->>>>>>> 6977c85a
         }
       }
     }
@@ -276,11 +248,7 @@
    * @param isOutputVariable boolean if the variable is an output variable
    * @return
    */
-<<<<<<< HEAD
-  private String getAssignmentOfVariableToZero(String var, boolean isOutputVariable) {
-=======
   private String getAssignmentOfVariableToZero(final String var, final boolean isOutputVariable) {
->>>>>>> 6977c85a
     StringBuilder sb = new StringBuilder();
     sb.append("(= ");
     sb.append(var);
@@ -299,11 +267,7 @@
    * @throws AppliedCustomInstructionParsingFailedException if the matching of the variables of ci and aci
    * is not clear, or their structure dosen't fit.
    */
-<<<<<<< HEAD
-  public AppliedCustomInstruction inspectAppliedCustomInstruction(CFANode aciStartNode)
-=======
   public AppliedCustomInstruction inspectAppliedCustomInstruction(final CFANode aciStartNode)
->>>>>>> 6977c85a
         throws InterruptedException, AppliedCustomInstructionParsingFailedException {
     Map<String, String> mapping = new HashMap<>();
     Set<String> outVariables = new HashSet<>();
@@ -337,12 +301,7 @@
         CFAEdge aciEdge = aciPred.getLeavingEdge(i);
         CFANode aciSucc = aciEdge.getSuccessor();
 
-<<<<<<< HEAD
-        Map<String,String> currentCiVarToAciVar = new HashMap<>(); // required for decide which variables will be the output variables
-        computeMappingOfCiAndAci(ciEdge, aciEdge, mapping, currentCiVarToAciVar, outVariables);
-=======
         computeMappingOfCiAndAci(ciEdge, aciEdge, mapping, outVariables);
->>>>>>> 6977c85a
 
         // breadth-first-search
         if (!visitedNodes.contains(Pair.of(ciSucc, aciSucc))) {
@@ -355,23 +314,13 @@
     if (ciEndNodes.size() != aciEndNodes.size()) {
       throw new AppliedCustomInstructionParsingFailedException("The amout of endNodes of ci and aci are different!");
     }
-<<<<<<< HEAD
 
     SSAMapBuilder ssaMapBuilder = SSAMap.emptySSAMap().builder();
     for (String var : outVariables) {
       ssaMapBuilder.setIndex(var,new CSimpleType(false, false, CBasicType.INT, false, false, false, false, false, false, false), 1);
     }
 
-    return new AppliedCustomInstruction(aciStartNode, aciEndNodes, Pair.of(outputVariables, getFakeSMTDescriptionForACI(mapping)), ssaMapBuilder.build()); // TODO
-=======
-
-    SSAMapBuilder ssaMapBuilder = SSAMap.emptySSAMap().builder();
-    for (String var : outVariables) {
-      ssaMapBuilder.setIndex(var,new CSimpleType(false, false, CBasicType.INT, false, false, false, false, false, false, false), 1);
-    }
-
     return new AppliedCustomInstruction(aciStartNode, aciEndNodes, getFakeSMTDescriptionForACI(mapping), ssaMapBuilder.build());
->>>>>>> 6977c85a
   }
 
   /**
@@ -381,15 +330,11 @@
    * those from the ci!
    * @return (define-fun aci Bool((and (= IV1 0) (and (= IV2 0) (and OV1 OV2))))
    */
-<<<<<<< HEAD
-  private String getFakeSMTDescriptionForACI(Map<String,String> map) {
-=======
   private Pair<List<String>, String> getFakeSMTDescriptionForACI(final Map<String,String> map) {
     if (inputVariables.size() == 0 && outputVariables.size() == 0) {
       return Pair.of(Collections.<String> emptyList(),
         "(define-fun ci() Bool true)");
     }
->>>>>>> 6977c85a
     StringBuilder sb = new StringBuilder();
     sb.append("(define-fun aci() Bool(");
     int BracketCounter = 0;
@@ -437,12 +382,8 @@
 
   /**
    * Computes the mapping of variables of the given CI and ACI.
-<<<<<<< HEAD
-   * That means all variables of the CI and ACI will be mapped, except those
-=======
    * That means the structure of the ci is compared to the aci's structure.
    * All variables of the CI and ACI will be mapped, except those
->>>>>>> 6977c85a
    * which have different types. The latter ones will throw exceptions.
    * The mapping will be stored in the given Map ciVarToAciVar.
    * @param ciEdge CFAEdge of CustomInstruction (CI)
@@ -452,13 +393,8 @@
    * @param outVariables Collection of output variables
    * @throws AppliedCustomInstructionParsingFailedException
    */
-<<<<<<< HEAD
-  private void computeMappingOfCiAndAci(CFAEdge ciEdge, CFAEdge aciEdge,
-          Map<String, String> ciVarToAciVar, Map<String,String> currentCiVarToAciVar, Collection<String> outVariables)
-=======
   private void computeMappingOfCiAndAci(final CFAEdge ciEdge, final CFAEdge aciEdge,
       final Map<String, String> ciVarToAciVar, final Collection<String> outVariables)
->>>>>>> 6977c85a
           throws AppliedCustomInstructionParsingFailedException{
 
     if (ciEdge.getEdgeType() != aciEdge.getEdgeType()) {
@@ -470,21 +406,6 @@
         // no additional check needed.
         return;
       case AssumeEdge:
-<<<<<<< HEAD
-        compareAssumeEdge((CAssumeEdge) ciEdge, (CAssumeEdge) aciEdge, ciVarToAciVar, currentCiVarToAciVar, outVariables);
-        return;
-      case StatementEdge:
-        compareStatementEdge((CStatementEdge) ciEdge, (CStatementEdge) aciEdge, ciVarToAciVar, currentCiVarToAciVar, outVariables);
-        return;
-      case DeclarationEdge:
-        compareDeclarationEdge((CDeclarationEdge) ciEdge, (CDeclarationEdge) aciEdge, ciVarToAciVar, currentCiVarToAciVar, outVariables);
-        return;
-      case ReturnStatementEdge:
-        compareReturnStatementEdge((CReturnStatementEdge) ciEdge, (CReturnStatementEdge) aciEdge, ciVarToAciVar, currentCiVarToAciVar, outVariables);
-        return;
-      case FunctionCallEdge:
-        compareFunctionCallEdge((CFunctionCallEdge)ciEdge, (CFunctionCallEdge)aciEdge, ciVarToAciVar, currentCiVarToAciVar, outVariables);
-=======
         compareAssumeEdge((CAssumeEdge) ciEdge, (CAssumeEdge) aciEdge, ciVarToAciVar, outVariables);
         return;
       case StatementEdge:
@@ -498,24 +419,11 @@
         return;
       case FunctionCallEdge:
         compareFunctionCallEdge((CFunctionCallEdge)ciEdge, (CFunctionCallEdge)aciEdge, ciVarToAciVar, outVariables);
->>>>>>> 6977c85a
         return;
       case FunctionReturnEdge:
         // no additional check needed.
         return;
       case MultiEdge:
-<<<<<<< HEAD
-        compareMultiEdge((MultiEdge) ciEdge, (MultiEdge) aciEdge, ciVarToAciVar, currentCiVarToAciVar, outVariables);
-        return;
-      case CallToReturnEdge:
-        compareCallToReturnEdge(ciEdge, aciEdge, ciVarToAciVar, currentCiVarToAciVar, outVariables);
-        return;
-    }
-  }
-
-  private void compareAssumeEdge(CAssumeEdge ciEdge, CAssumeEdge aciEdge, Map<String,String> ciVarToAciVar, Map<String,String> currentCiVarToAciVar,
-        Collection<String> outVariables) throws AppliedCustomInstructionParsingFailedException {
-=======
         compareMultiEdge((MultiEdge) ciEdge, (MultiEdge) aciEdge, ciVarToAciVar, outVariables);
         return;
       case CallToReturnEdge:
@@ -525,24 +433,15 @@
 
   private void compareAssumeEdge(final CAssumeEdge ciEdge, final CAssumeEdge aciEdge,
       final Map<String,String> ciVarToAciVar, final Collection<String> outVariables) throws AppliedCustomInstructionParsingFailedException {
->>>>>>> 6977c85a
 
     if (ciEdge.getTruthAssumption() != aciEdge.getTruthAssumption()) {
       throw new AppliedCustomInstructionParsingFailedException("The truthAssumption of the CAssumeEdges " + ciEdge + " and " + aciEdge + "are different!");
     }
-<<<<<<< HEAD
-    ciEdge.getExpression().accept(new StructureComparisonVisitor(aciEdge.getExpression(), ciVarToAciVar, currentCiVarToAciVar));
-  }
-
-  private void compareStatementEdge(CStatementEdge ciEdge, CStatementEdge aciEdge, Map<String,String> ciVarToAciVar, Map<String,String> currentCiVarToAciVar,
-        Collection<String> outVariables) throws AppliedCustomInstructionParsingFailedException {
-=======
     ciEdge.getExpression().accept(new StructureComparisonVisitor(aciEdge.getExpression(), ciVarToAciVar));
   }
 
   private void compareStatementEdge(final CStatementEdge ciEdge, final CStatementEdge aciEdge,
       final Map<String,String> ciVarToAciVar, final Collection<String> outVariables) throws AppliedCustomInstructionParsingFailedException {
->>>>>>> 6977c85a
 
     if (ciEdge.getStatement() instanceof CFunctionSummaryStatementEdge && aciEdge.getStatement() instanceof CFunctionSummaryStatementEdge) {
       CFunctionSummaryStatementEdge ciStmt = (CFunctionSummaryStatementEdge) ciEdge.getStatement();
@@ -552,18 +451,6 @@
         throw new AppliedCustomInstructionParsingFailedException("The functionName of the CFunctionSummaryStatementEdges " + ciEdge + " and " + aciEdge + " are different!");
       }
 
-<<<<<<< HEAD
-      compareStatementsOfStatementEdge(ciStmt.getFunctionCall(), aciStmt.getFunctionCall(), ciVarToAciVar, currentCiVarToAciVar, outVariables);
-
-    }
-    compareStatementsOfStatementEdge(ciEdge.getStatement(), aciEdge.getStatement(), ciVarToAciVar, currentCiVarToAciVar, outVariables);
-
-  }
-
-  private void compareStatementsOfStatementEdge(CStatement ci, CStatement aci,
-        Map<String, String> ciVarToAciVar, Map<String, String> currentCiVarToAciVar,
-        Collection<String> outVariables) throws AppliedCustomInstructionParsingFailedException {
-=======
       compareStatementsOfStatementEdge(ciStmt.getFunctionCall(), aciStmt.getFunctionCall(), ciVarToAciVar, outVariables);
 
     }
@@ -573,82 +460,42 @@
 
   private void compareStatementsOfStatementEdge(final CStatement ci, final CStatement aci,
       final Map<String, String> ciVarToAciVar, final Collection<String> outVariables) throws AppliedCustomInstructionParsingFailedException {
->>>>>>> 6977c85a
 
     if (ci instanceof CExpressionAssignmentStatement && aci instanceof CExpressionAssignmentStatement) {
       CExpressionAssignmentStatement ciStmt = (CExpressionAssignmentStatement) ci;
       CExpressionAssignmentStatement aciStmt = (CExpressionAssignmentStatement) aci;
 
       // left side => output variables
-<<<<<<< HEAD
-      ciStmt.getLeftHandSide().accept(new StructureComparisonVisitor(aciStmt.getLeftHandSide(), ciVarToAciVar, currentCiVarToAciVar));
-      outVariables.addAll(currentCiVarToAciVar.keySet());
-
-      // right side: just proof it
-      ciStmt.getRightHandSide().accept(new StructureComparisonVisitor(aciStmt.getRightHandSide(), ciVarToAciVar, currentCiVarToAciVar));
-=======
       Map<String,String> currentCiVarToAciVar = new HashMap<>();
       ciStmt.getLeftHandSide().accept(new StructureExtendedComparisonVisitor(aciStmt.getLeftHandSide(), ciVarToAciVar, currentCiVarToAciVar));
       outVariables.addAll(currentCiVarToAciVar.keySet());
 
       // right side: just proof it
       ciStmt.getRightHandSide().accept(new StructureExtendedComparisonVisitor(aciStmt.getRightHandSide(), ciVarToAciVar, currentCiVarToAciVar));
->>>>>>> 6977c85a
     }
 
     else if (ci instanceof CExpressionStatement && aci instanceof CExpressionStatement) {
       CExpressionStatement ciStmt = (CExpressionStatement) ci;
       CExpressionStatement aciStmt = (CExpressionStatement) aci;
-<<<<<<< HEAD
-      ciStmt.getExpression().accept(new StructureComparisonVisitor(aciStmt.getExpression(), ciVarToAciVar, currentCiVarToAciVar));
-=======
       ciStmt.getExpression().accept(new StructureComparisonVisitor(aciStmt.getExpression(), ciVarToAciVar));
->>>>>>> 6977c85a
     }
 
     else if (ci instanceof CFunctionCallAssignmentStatement && aci instanceof CFunctionCallAssignmentStatement) {
       CFunctionCallAssignmentStatement ciStmt = (CFunctionCallAssignmentStatement) ci;
       CFunctionCallAssignmentStatement aciStmt = (CFunctionCallAssignmentStatement) aci;
 
-<<<<<<< HEAD
-      compareFunctionCallExpressions(ciStmt.getFunctionCallExpression(), aciStmt.getFunctionCallExpression(), ciVarToAciVar, currentCiVarToAciVar, outVariables);
-
-      // left side => output variables
-      ciStmt.getLeftHandSide().accept(new StructureComparisonVisitor(aciStmt.getLeftHandSide(), ciVarToAciVar, currentCiVarToAciVar));
-      outVariables.addAll(ciVarToAciVar.keySet());
-=======
       // left side => output variables
       Map<String,String> currentCiVarToAciVar = new HashMap<>();
       ciStmt.getLeftHandSide().accept(new StructureExtendedComparisonVisitor(aciStmt.getLeftHandSide(), ciVarToAciVar, currentCiVarToAciVar));
       outVariables.addAll(ciVarToAciVar.keySet());
 
       compareFunctionCallExpressions(ciStmt.getFunctionCallExpression(), aciStmt.getFunctionCallExpression(), ciVarToAciVar, outVariables);
->>>>>>> 6977c85a
     }
 
     else if (ci instanceof CFunctionCallStatement && aci instanceof CFunctionCallStatement) {
       CFunctionCallStatement ciStmt = (CFunctionCallStatement) ci;
       CFunctionCallStatement aciStmt = (CFunctionCallStatement) aci;
 
-<<<<<<< HEAD
-      compareFunctionCallExpressions(ciStmt.getFunctionCallExpression(), aciStmt.getFunctionCallExpression(), ciVarToAciVar, currentCiVarToAciVar, outVariables);
-    }
-
-    else {
-      throw new AppliedCustomInstructionParsingFailedException("The types of the CStatement " + ci + " and " + aci + " are different!");
-    }
-  }
-
-  private void compareFunctionCallExpressions(CFunctionCallExpression exp, CFunctionCallExpression aexp,
-      Map<String, String> ciVarToAciVar, Map<String, String> currentCiVarToAciVar,
-      Collection<String> outVariables) throws AppliedCustomInstructionParsingFailedException {
-    if (!exp.getExpressionType().equals(aexp.getExpressionType())){
-      throw new AppliedCustomInstructionParsingFailedException("The expressionType of the CStatementEdges " + exp + " and " + aexp + " are different!");
-    }
-
-    exp.getFunctionNameExpression().accept(
-        new StructureComparisonVisitor(aexp.getFunctionNameExpression(), ciVarToAciVar, currentCiVarToAciVar));
-=======
       compareFunctionCallExpressions(ciStmt.getFunctionCallExpression(), aciStmt.getFunctionCallExpression(), ciVarToAciVar, outVariables);
     }
 
@@ -666,46 +513,25 @@
 
     exp.getFunctionNameExpression().accept(
         new StructureComparisonVisitor(aexp.getFunctionNameExpression(), ciVarToAciVar));
->>>>>>> 6977c85a
 
     List<CExpression> ciList = exp.getParameterExpressions();
     List<CExpression> aciList = aexp.getParameterExpressions();
     for (int i=0; i<ciList.size(); i++) {
-<<<<<<< HEAD
-      ciList.get(i).accept(new StructureComparisonVisitor(aciList.get(i), ciVarToAciVar, currentCiVarToAciVar));
-    }
-  }
-
-  private void compareDeclarationEdge(CDeclarationEdge ciEdge, CDeclarationEdge aciEdge,
-        Map<String,String> ciVarToAciVar, Map<String,String> currentCiVarToAciVar, Collection<String> outVariables)
-=======
       ciList.get(i).accept(new StructureComparisonVisitor(aciList.get(i), ciVarToAciVar));
     }
   }
 
   private void compareDeclarationEdge(final CDeclarationEdge ciEdge, final CDeclarationEdge aciEdge,
       final Map<String,String> ciVarToAciVar, final Collection<String> outVariables)
->>>>>>> 6977c85a
         throws AppliedCustomInstructionParsingFailedException {
 
     CDeclaration ciDec = ciEdge.getDeclaration();
     CDeclaration aciDec = aciEdge.getDeclaration();
-
-<<<<<<< HEAD
-    if (!ciEdge.getDeclaration().getClass().equals(aciEdge.getDeclaration().getClass())) {
-      throw new AppliedCustomInstructionParsingFailedException("The CDeclarationEdges of ci " + ciEdge + " and aci " + aciEdge + " have different declarations!");
-    }
 
     if (ciDec instanceof CVariableDeclaration && aciDec instanceof CVariableDeclaration) {
       CVariableDeclaration ciVarDec = (CVariableDeclaration) ciDec;
       CVariableDeclaration aciVarDec = (CVariableDeclaration) aciDec;
 
-=======
-    if (ciDec instanceof CVariableDeclaration && aciDec instanceof CVariableDeclaration) {
-      CVariableDeclaration ciVarDec = (CVariableDeclaration) ciDec;
-      CVariableDeclaration aciVarDec = (CVariableDeclaration) aciDec;
-
->>>>>>> 6977c85a
       if (!ciVarDec.getCStorageClass().equals(aciVarDec.getCStorageClass())) {
         throw new AppliedCustomInstructionParsingFailedException("The CVariableDeclaration of ci " + ciVarDec + " and aci " + aciVarDec + " have different StorageClasses.");
       }
@@ -715,87 +541,6 @@
       if (!ciDec.getQualifiedName().equals(aciDec.getQualifiedName())) {
         throw new AppliedCustomInstructionParsingFailedException("The CVariableDeclaration of ci " + ciVarDec + " and aci " + aciVarDec + " have different qualified names!");
       }
-<<<<<<< HEAD
-      if (ciVarDec.getInitializer() instanceof CInitializerExpression && aciVarDec.getInitializer() instanceof CInitializerExpression) {
-        ((CInitializerExpression) ciVarDec.getInitializer()).getExpression().accept(new StructureComparisonVisitor(((CInitializerExpression) aciVarDec.getInitializer()).getExpression(), ciVarToAciVar, currentCiVarToAciVar));
-      }
-
-      else if (ciVarDec.getInitializer() instanceof CDesignatedInitializer && aciVarDec.getInitializer() instanceof CDesignatedInitializer) {
-        throw new AppliedCustomInstructionParsingFailedException("The code contains a CDesignatedInitializer, which is unsupported.");
-      }
-
-      else if (ciVarDec.getInitializer() instanceof CInitializerList && aciVarDec.getInitializer() instanceof CInitializerList) {
-        List<CInitializer> ciList = ((CInitializerList)ciVarDec.getInitializer()).getInitializers();
-        List<CInitializer> aciList = ((CInitializerList)aciVarDec.getInitializer()).getInitializers();
-
-        if (ciList.size() != aciList.size()) {
-          throw new AppliedCustomInstructionParsingFailedException("The CInitializerList of the Initializer of the VariableDeclaration of ci " + ciVarDec + " and aci " + aciVarDec + " have different length.");
-        } else {
-          for (int i=0; i<ciList.size(); i++) {
-            compareInitializer(ciList.get(i), aciList.get(i), ciVarToAciVar, currentCiVarToAciVar, outVariables);
-          }
-        }
-      } else {
-        throw new AppliedCustomInstructionParsingFailedException("The CVariableDeclaration of ci " + ciVarDec + " and aci " + aciVarDec + " have different Initializer.");
-      }
-    }
-
-    else if (ciDec instanceof CComplexTypeDeclaration && aciDec instanceof CComplexTypeDeclaration) {
-      throw new AppliedCustomInstructionParsingFailedException("The code contains a CComplexTypeDeclaration, which is unsupported.");
-    }
-    else if (ciDec instanceof CTypeDefDeclaration && aciDec instanceof CTypeDefDeclaration) {
-      throw new AppliedCustomInstructionParsingFailedException("The code contains a CTypeDefDeclaration, which is unsupported.");
-    }
-    else if (ciDec instanceof CFunctionDeclaration && aciDec instanceof CFunctionDeclaration) {
-      throw new AppliedCustomInstructionParsingFailedException("The code contains a CFunctionDeclaration, which is unsupported.");
-    } else {
-      throw new AppliedCustomInstructionParsingFailedException("The declaration of the CDeclarationEdge ci " + ciDec + " and aci " + aciDec + " have different classes.");
-    }
-  }
-
-  private void compareInitializer(CInitializer ciI, CInitializer aciI,
-      Map<String,String> ciVarToAciVar, Map<String,String> currentCiVarToAciVar, Collection<String> outVariables)
-      throws AppliedCustomInstructionParsingFailedException {
-
-    if (ciI instanceof CInitializerExpression && aciI instanceof CInitializerExpression) {
-      ((CInitializerExpression) ciI).getExpression().accept(new StructureComparisonVisitor(((CInitializerExpression) aciI).getExpression(), ciVarToAciVar, currentCiVarToAciVar));
-    }
-
-    else if (ciI instanceof CDesignatedInitializer && aciI instanceof CDesignatedInitializer) {
-      throw new AppliedCustomInstructionParsingFailedException("The code contains a CDesignatedInitializer, which is unsupported.");
-    }
-
-    else if (ciI instanceof CInitializerList && aciI instanceof CInitializerList) {
-      List<CInitializer> ciList = ((CInitializerList) ciI).getInitializers();
-      List<CInitializer> aciList = ((CInitializerList) aciI).getInitializers();
-
-      if (ciList.size() != aciList.size()) {
-        throw new AppliedCustomInstructionParsingFailedException("The CInitializerList of the Initializer of ci " + ciI + " and aci " + aciI + " have different length.");
-      } else {
-        for (int i=0; i<ciList.size(); i++) {
-          compareInitializer(ciList.get(i), aciList.get(i), ciVarToAciVar, currentCiVarToAciVar, outVariables);
-        }
-      }
-    } else {
-      throw new AppliedCustomInstructionParsingFailedException("The CInitializer of ci " + ciI + " and aci " + aciI + " are different.");
-    }
-  }
-
-  private void compareReturnStatementEdge(CReturnStatementEdge ciEdge, CReturnStatementEdge aciEdge, Map<String,String> ciVarToAciVar,
-      Map<String,String> currentCiVarToAciVar, Collection<String> outVariables) throws AppliedCustomInstructionParsingFailedException {
-
-    if (ciEdge.getExpression().isPresent() && aciEdge.getExpression().isPresent()){
-      ciEdge.getExpression().get().accept(new StructureComparisonVisitor(aciEdge.getExpression().get(), ciVarToAciVar, currentCiVarToAciVar));
-
-    } else if ((!ciEdge.getExpression().isPresent() && aciEdge.getExpression().isPresent())
-          ||(ciEdge.getExpression().isPresent() && !aciEdge.getExpression().isPresent()) ){
-      throw new AppliedCustomInstructionParsingFailedException("The expression of the CReturnStatementEdge of ci " + ciEdge + " and aci " +  aciEdge + " is present in one of them, but not in the otherone.");
-    }
-  }
-
-  private void compareFunctionCallEdge(CFunctionCallEdge ciEdge, CFunctionCallEdge aciEdge, Map<String,String> ciVarToAciVar,
-      Map<String,String> currentCiVarToAciVar, Collection<String> outVariables) throws AppliedCustomInstructionParsingFailedException {
-=======
 
       compareInitializer(ciVarDec.getInitializer(), aciVarDec.getInitializer(), ciVarToAciVar, outVariables);
       if (ciVarDec.getInitializer() != null) {
@@ -866,7 +611,6 @@
 
   private void compareFunctionCallEdge(final CFunctionCallEdge ciEdge, final CFunctionCallEdge aciEdge,
       final Map<String,String> ciVarToAciVar, final Collection<String> outVariables) throws AppliedCustomInstructionParsingFailedException {
->>>>>>> 6977c85a
 
     List<CExpression> ciArguments = ciEdge.getArguments();
     List<CExpression> aciArguments = aciEdge.getArguments();
@@ -874,61 +618,29 @@
       throw new AppliedCustomInstructionParsingFailedException("The amount of arguments of the FunctionCallEdges " + ciEdge + " and " + aciEdge + " are different!");
     }
     for (int i=0; i<ciArguments.size(); i++) {
-<<<<<<< HEAD
-      ciArguments.get(i).accept(new StructureComparisonVisitor(aciArguments.get(i), ciVarToAciVar, currentCiVarToAciVar));
-    }
-  }
-
-  private void compareMultiEdge(MultiEdge ciEdge, MultiEdge aciEdge, Map<String,String> ciVarToAciVar,
-      Map<String,String> currentCiVarToAciVar, Collection<String> outVariables)
-=======
       ciArguments.get(i).accept(new StructureComparisonVisitor(aciArguments.get(i), ciVarToAciVar));
     }
   }
 
   private void compareMultiEdge(final MultiEdge ciEdge, final MultiEdge aciEdge,
       final Map<String,String> ciVarToAciVar, final Collection<String> outVariables)
->>>>>>> 6977c85a
       throws AppliedCustomInstructionParsingFailedException {
     if (ciEdge.getEdges().size() != aciEdge.getEdges().size()) {
       throw new AppliedCustomInstructionParsingFailedException("The MulitEdges of ci " + ciEdge + " and aci " + aciEdge + " have a different amount of edges");
     }
     for (int i=0; i<ciEdge.getEdges().size(); i++) {
-<<<<<<< HEAD
-      computeMappingOfCiAndAci(ciEdge.getEdges().get(i), aciEdge.getEdges().get(i), ciVarToAciVar, currentCiVarToAciVar, outVariables);
-    }
-  }
-
-  private void compareCallToReturnEdge(CFAEdge ciEdge, CFAEdge aciEdge, Map<String,String> ciVarToAciVar,
-      Map<String,String> currentCiVarToAciVar, Collection<String> outVariables) {
-    // TODO fehlte in der Mail ...
-=======
       computeMappingOfCiAndAci(ciEdge.getEdges().get(i), aciEdge.getEdges().get(i), ciVarToAciVar, outVariables);
     }
->>>>>>> 6977c85a
   }
 
   private static class StructureComparisonVisitor implements CExpressionVisitor<Void, AppliedCustomInstructionParsingFailedException>{
 
-<<<<<<< HEAD
-  private class StructureComparisonVisitor implements CExpressionVisitor<Void, AppliedCustomInstructionParsingFailedException>{
-
-    private CExpression aciExp;
-    private final Map<String,String> ciVarToAciVar;
-    private final Map<String,String> currentCiVarToAciVar;
-
-    public StructureComparisonVisitor(final CExpression pAciExp, final Map<String,String> pCiVarToAciVar, final Map<String,String> pCurrentCiVarToAciVar) {
-      aciExp = pAciExp;
-      ciVarToAciVar = pCiVarToAciVar;
-      currentCiVarToAciVar = pCurrentCiVarToAciVar;
-=======
     protected CExpression aciExp;
     protected final Map<String,String> ciVarToAciVar;
 
     public StructureComparisonVisitor(final CExpression pAciExp, final Map<String,String> pCiVarToAciVar) {
       aciExp = pAciExp;
       ciVarToAciVar = pCiVarToAciVar;
->>>>>>> 6977c85a
     }
 
     @Override
@@ -942,20 +654,10 @@
         throw new AppliedCustomInstructionParsingFailedException("The expression type of ci " + ciExp + " and aci " + aciExp + " are different.");
       }
 
-<<<<<<< HEAD
-      // TODO: deep copy?
-      CArraySubscriptExpression tmpAci = aciAExp;
-
-      aciExp = tmpAci.getArrayExpression();
-      ciExp.getArrayExpression().accept(this);
-
-      aciExp = tmpAci.getSubscriptExpression();
-=======
       aciExp = aciAExp.getArrayExpression();
       ciExp.getArrayExpression().accept(this);
 
       aciExp = aciAExp.getSubscriptExpression();
->>>>>>> 6977c85a
       ciExp.getSubscriptExpression().accept(this);
       return null;
     }
@@ -987,75 +689,15 @@
         if (!ciExp.getExpressionType().equals(aciIdExp.getExpressionType())) {
           throw new AppliedCustomInstructionParsingFailedException("The expression type of the IdExpression of ci " + ciExp + " (" + ciExp.getExpressionType() + ") is not equal to the one of the aci " + aciIdExp + " (" + aciIdExp.getExpressionType() + ").");
         }
-<<<<<<< HEAD
-        if (ciVarToAciVar.containsKey(ciExp.getName()) && !ciVarToAciVar.get(ciExp.getName()).equals(aciIdExp.getName())) {
-          throw new AppliedCustomInstructionParsingFailedException("The mapping is not clear. The map contains " + ciExp.getName() + " with the value " + ciVarToAciVar.get(ciExp.getName()) + ", which is different to " + aciIdExp.getName() + ".");
-        } else {
-          ciVarToAciVar.put(ciExp.getName(), aciIdExp.getName());
-          currentCiVarToAciVar.put(ciExp.getName(), aciIdExp.getName());
-=======
         if (ciVarToAciVar.containsKey(ciExp.getDeclaration().getQualifiedName()) && !ciVarToAciVar.get(ciExp.getDeclaration().getQualifiedName()).equals(aciIdExp.getDeclaration().getQualifiedName())) {
           throw new AppliedCustomInstructionParsingFailedException("The mapping is not clear. The map contains " + ciExp.getDeclaration().getQualifiedName() + " with the value " + ciVarToAciVar.get(ciExp.getDeclaration().getQualifiedName()) + ", which is different to " + aciIdExp.getDeclaration().getQualifiedName() + ".");
         } else {
           computeMapping(ciExp.getDeclaration().getQualifiedName(), aciIdExp.getDeclaration().getQualifiedName());
->>>>>>> 6977c85a
         }
       }
 
       else if (aciExp instanceof CCharLiteralExpression) {
         throw new AppliedCustomInstructionParsingFailedException("The code contains a CCharLiteralExpression, which is unsupported.");
-<<<<<<< HEAD
-      }
-
-      else if (aciExp instanceof CStringLiteralExpression) {
-        throw new AppliedCustomInstructionParsingFailedException("The code contains a CStringLiteralExpression, which is unsupported.");
-      }
-
-      else if (aciExp instanceof CImaginaryLiteralExpression) {
-        throw new AppliedCustomInstructionParsingFailedException("The code contains a CImaginaryLiteralExpression, which is unsupported.");
-      }
-
-      else if (aciExp instanceof CIntegerLiteralExpression) {
-        if (ciExp.getExpressionType() instanceof CSimpleType) {
-          CSimpleType ciST = (CSimpleType) ciExp.getExpressionType();
-
-          if (isValidSimpleType(ciST)) {
-            ciVarToAciVar.put(ciExp.getName(), ((CIntegerLiteralExpression) aciExp).getValue().toString());
-            currentCiVarToAciVar.put(ciExp.getName(), ((CIntegerLiteralExpression) aciExp).getValue().toString());
-          } else {
-            throw new AppliedCustomInstructionParsingFailedException("The simpleType of the ci " + ciExp + " is not a valid one.");
-          }
-        } else {
-          // TODO: Exception werfen?
-          throw new AppliedCustomInstructionParsingFailedException("");
-        }
-      }
-
-      else if (aciExp instanceof CFloatLiteralExpression) {
-        if (ciExp.getExpressionType() instanceof CSimpleType) {
-          CSimpleType ciST = (CSimpleType) ciExp.getExpressionType();
-          if (isValidSimpleType(ciST)) {
-            ciVarToAciVar.put(ciExp.getName(), ((CIntegerLiteralExpression) aciExp).getValue().toString());
-            currentCiVarToAciVar.put(ciExp.getName(), ((CIntegerLiteralExpression) aciExp).getValue().toString());
-          } else {
-            throw new AppliedCustomInstructionParsingFailedException("The simpleType of the ci " + ciExp + " is not a valid one.");
-          }
-        } else {
-          // TODO: Exception werfen?
-          throw new AppliedCustomInstructionParsingFailedException("");
-        }
-      }
-      return null;
-    }
-
-    private boolean isValidSimpleType(CSimpleType ciST) {
-      if (ciST.getType().isIntegerType()
-          && ciST.isComplex() == ciST.isImaginary() && ciST.isImaginary() == ciST.isLong()
-          && ciST.isLong() == ciST.isLongLong() && ciST.isLongLong() == ciST.isShort()
-          && ciST.isShort() == ciST.isSigned() && ciST.isSigned() == ciST.isUnsigned()) {
-        return true;
-      }
-=======
       }
 
       else if (aciExp instanceof CStringLiteralExpression) {
@@ -1119,7 +761,6 @@
           && ciST.isSigned() == ciST.isUnsigned()) {
         return true;
       }
->>>>>>> 6977c85a
       return false;
     }
 
@@ -1180,21 +821,11 @@
         if (!ciExp.getCalculationType().equals(aciBinExp.getCalculationType())) {
           throw new AppliedCustomInstructionParsingFailedException("The calculationType of the CBinaryExpression of ci " + ciExp + " and aci " + aciBinExp + " are different.");
         }
-<<<<<<< HEAD
-        // TODO: deep copy?
-        CBinaryExpression tmpAci = aciBinExp;
-
-        aciExp = tmpAci.getOperand1();
-        ciExp.getOperand1().accept(this);
-
-        aciExp = tmpAci.getOperand2();
-=======
 
         aciExp = aciBinExp.getOperand1();
         ciExp.getOperand1().accept(this);
 
         aciExp = aciBinExp.getOperand2();
->>>>>>> 6977c85a
         ciExp.getOperand2().accept(this);
 
       } else {
@@ -1331,18 +962,6 @@
     @Override
     public Void visit(final CImaginaryLiteralExpression ciExp)
         throws AppliedCustomInstructionParsingFailedException {
-<<<<<<< HEAD
-//      if (!(aciExp instanceof CImaginaryLiteralExpression)) {
-//        throw new AppliedCustomInstructionParsingFailedException("The aci expression " + aciExp + " is not from the type CImaginaryLiteralExpression, but ci is.");
-//      }
-//      CImaginaryLiteralExpression aciIExp = (CImaginaryLiteralExpression) aciExp;
-//      if (!ciExp.getExpressionType().equals(aciIExp.getExpressionType())) {
-//        throw new AppliedCustomInstructionParsingFailedException("The expression type of the CImaginaryLiteralExpression of ci " + ciExp + " and aci " + aciIExp + " are different.");
-//      }
-//      ciExp.getValue().accept(new StructureComparisonVisitor(aciIExp.getValue(), ciVarToAciVar, currentCiVarToAciVar));
-//      return null;
-=======
->>>>>>> 6977c85a
       throw new AppliedCustomInstructionParsingFailedException("The code contains a CImaginaryLiteralExpression, which is unsupported.");
     }
 
@@ -1360,8 +979,6 @@
         throw new AppliedCustomInstructionParsingFailedException("The label name of the CAddressOfLabelExpression of ci " + ciExp + " and aci " + aciAExp + " are different.");
       }
       return null;
-<<<<<<< HEAD
-=======
     }
 
   }
@@ -1380,7 +997,6 @@
     protected void computeMapping(String ciString, String aciString) {
       ciVarToAciVar.put(ciString, aciString);
       currentCiVarToAciVar.put(ciString, aciString);
->>>>>>> 6977c85a
     }
 
   }
