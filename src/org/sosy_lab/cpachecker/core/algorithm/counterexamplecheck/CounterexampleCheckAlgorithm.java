--- conflicted
+++ resolved
@@ -87,13 +87,6 @@
                     + "checker can be used.")
   private CounterexampleCheckerType checkerType = CounterexampleCheckerType.CBMC;
 
-<<<<<<< HEAD
-  private final boolean isBAMenabled;
-
-  public CounterexampleCheckAlgorithm(Algorithm algorithm,
-      ConfigurableProgramAnalysis pCpa, Configuration config, LogManager logger,
-      ShutdownNotifier pShutdownNotifier, CFA cfa, String filename) throws InvalidConfigurationException {
-=======
   public CounterexampleCheckAlgorithm(
       Algorithm algorithm,
       ConfigurableProgramAnalysis pCpa,
@@ -104,7 +97,6 @@
       CFA cfa,
       String filename)
       throws InvalidConfigurationException {
->>>>>>> 4474d0be
     this.algorithm = algorithm;
     this.logger = logger;
     config.inject(this, CounterexampleCheckAlgorithm.class);
