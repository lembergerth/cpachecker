--- conflicted
+++ resolved
@@ -37,19 +37,16 @@
 
 import javax.annotation.Nullable;
 
-import org.sosy_lab.common.LogManager;
 import org.sosy_lab.common.Triple;
 import org.sosy_lab.common.configuration.Configuration;
-<<<<<<< HEAD
 import org.sosy_lab.common.configuration.ConfigurationBuilder;
-=======
->>>>>>> 5f901b87
 import org.sosy_lab.common.configuration.FileOption;
 import org.sosy_lab.common.configuration.InvalidConfigurationException;
 import org.sosy_lab.common.configuration.Option;
 import org.sosy_lab.common.configuration.Options;
 import org.sosy_lab.common.io.Path;
 import org.sosy_lab.common.io.Paths;
+import org.sosy_lab.common.log.LogManager;
 import org.sosy_lab.common.time.Timer;
 import org.sosy_lab.cpachecker.cfa.CFA;
 import org.sosy_lab.cpachecker.cfa.model.CFANode;
@@ -143,17 +140,11 @@
 
   }
 
-<<<<<<< HEAD
   @Option(required=true, description = "List of files with configurations to use. "
       + "A filename can be suffixed with :if-interrupted, :if-failed, and :if-terminated "
       + "which means that this configuration will only be used if the previous configuration ended with a matching condition.")
   @FileOption(FileOption.Type.OPTIONAL_INPUT_FILE)
   private List<Path> configFiles;
-=======
-  @Option(description = "list of files with configurations to use")
-  @FileOption(FileOption.Type.REQUIRED_INPUT_FILE)
-  private List<File> configFiles;
->>>>>>> 5f901b87
 
   private final LogManager logger;
   private final ShutdownNotifier shutdownNotifier;
@@ -367,10 +358,13 @@
     singleConfigBuilder.copyFrom(globalConfig);
     singleConfigBuilder.clearOption("restartAlgorithm.configFiles");
     singleConfigBuilder.clearOption("analysis.restartAfterUnknown");
+    singleConfigBuilder.loadFromFile(singleConfigFileName);
+    if (globalConfig.hasProperty("specification")) {
+      singleConfigBuilder.copyOptionFrom(globalConfig, "specification");
+    }
+    Configuration singleConfig = singleConfigBuilder.build();
 
     RestartAlgorithmOptions singleOptions = new RestartAlgorithmOptions();
-    singleConfigBuilder.loadFromFile(singleConfigFileName);
-    Configuration singleConfig = singleConfigBuilder.build();
     singleConfig.inject(singleOptions);
 
     ResourceLimitChecker singleLimits = ResourceLimitChecker.fromConfiguration(singleConfig, logger, singleShutdownNotifier);
