--- conflicted
+++ resolved
@@ -2,7 +2,7 @@
  *  CPAchecker is a tool for configurable software verification.
  *  This file is part of CPAchecker.
  *
- *  Copyright (C) 2007-2012  Dirk Beyer
+ *  Copyright (C) 2007-2013  Dirk Beyer
  *  All rights reserved.
  *
  *  Licensed under the Apache License, Version 2.0 (the "License");
@@ -27,28 +27,22 @@
 
 import org.sosy_lab.cpachecker.cfa.ast.c.CExpression;
 import org.sosy_lab.cpachecker.cfa.ast.c.CFunctionCall;
-<<<<<<< HEAD
-import org.sosy_lab.cpachecker.cfa.ast.c.CStatement;
-import org.sosy_lab.cpachecker.cfa.model.AbstractCFAEdge;
-=======
->>>>>>> 30d65383
 import org.sosy_lab.cpachecker.cfa.model.CFAEdgeType;
 import org.sosy_lab.cpachecker.cfa.model.CFANode;
+import org.sosy_lab.cpachecker.cfa.model.FunctionCallEdge;
 
 import com.google.common.base.Optional;
 
-public class CFunctionCallEdge extends AbstractCFAEdge {
+public class CFunctionCallEdge extends FunctionCallEdge {
 
-  private final CFunctionCall functionCall;
-  private final CFunctionSummaryEdge summaryEdge;
 
-  public CFunctionCallEdge (String pRawStatement,
+
+  public CFunctionCallEdge(String pRawStatement,
       int pLineNumber, CFANode pPredecessor, CFunctionEntryNode pSuccessor,
       CFunctionCall pFunctionCall, CFunctionSummaryEdge pSummaryEdge) {
 
-    super(pRawStatement, pLineNumber, pPredecessor, pSuccessor);
-    functionCall = pFunctionCall;
-    summaryEdge = pSummaryEdge;
+    super(pRawStatement, pLineNumber, pPredecessor, pSuccessor, pFunctionCall, pSummaryEdge);
+
   }
 
   @Override
@@ -56,12 +50,15 @@
     return CFAEdgeType.FunctionCallEdge;
   }
 
+  @Override
   public CFunctionSummaryEdge getSummaryEdge() {
-    return summaryEdge;
+    return (CFunctionSummaryEdge) summaryEdge;
   }
 
+  @SuppressWarnings("unchecked")
+  @Override
   public List<CExpression> getArguments() {
-    return functionCall.getFunctionCallExpression().getParameterExpressions();
+    return (List<CExpression>) functionCall.getFunctionCallExpression().getParameterExpressions();
   }
 
   @Override
@@ -70,13 +67,8 @@
   }
 
   @Override
-<<<<<<< HEAD
-  public Optional<CStatement> getRawAST() {
-    return Optional.of(functionCall.asStatement());
-=======
   public Optional<CFunctionCall> getRawAST() {
     return Optional.of((CFunctionCall)functionCall);
->>>>>>> 30d65383
   }
 
   @Override
