/*
 * CPAchecker is a tool for configurable software verification.
 *  This file is part of CPAchecker.
 *
 *  Copyright (C) 2007-2017  Dirk Beyer
 *  All rights reserved.
 *
 *  Licensed under the Apache License, Version 2.0 (the "License");
 *  you may not use this file except in compliance with the License.
 *  You may obtain a copy of the License at
 *
 *      http://www.apache.org/licenses/LICENSE-2.0
 *
 *  Unless required by applicable law or agreed to in writing, software
 *  distributed under the License is distributed on an "AS IS" BASIS,
 *  WITHOUT WARRANTIES OR CONDITIONS OF ANY KIND, either express or implied.
 *  See the License for the specific language governing permissions and
 *  limitations under the License.
 *
 *
 *  CPAchecker web page:
 *    http://cpachecker.sosy-lab.org
 */
package org.sosy_lab.cpachecker.cfa.parser.llvm;

import com.google.common.base.Optional;
import com.google.common.collect.ImmutableList;
import java.math.BigInteger;
import java.util.ArrayList;
import java.util.Collections;
import java.util.HashMap;
import java.util.List;
import java.util.Map;
import java.util.logging.Level;
import net.jcip.annotations.Immutable;
import org.llvm.Module;
import org.llvm.TypeRef;
import org.llvm.Value;
import org.llvm.binding.LLVMLibrary.LLVMOpcode;
import org.sosy_lab.common.log.LogManager;
import org.sosy_lab.cpachecker.cfa.Language;
import org.sosy_lab.cpachecker.cfa.ParseResult;
import org.sosy_lab.cpachecker.cfa.ast.FileLocation;
import org.sosy_lab.cpachecker.cfa.ast.ADeclaration;
import org.sosy_lab.cpachecker.cfa.ast.c.CAssignment;
import org.sosy_lab.cpachecker.cfa.ast.c.CAstNode;
import org.sosy_lab.cpachecker.cfa.ast.c.CBinaryExpression;
import org.sosy_lab.cpachecker.cfa.ast.c.CBinaryExpression.BinaryOperator;
import org.sosy_lab.cpachecker.cfa.ast.c.CExpression;
import org.sosy_lab.cpachecker.cfa.ast.c.CExpressionAssignmentStatement;
import org.sosy_lab.cpachecker.cfa.ast.c.CExpressionStatement;
import org.sosy_lab.cpachecker.cfa.ast.c.CFunctionCallAssignmentStatement;
import org.sosy_lab.cpachecker.cfa.ast.c.CFunctionCallExpression;
import org.sosy_lab.cpachecker.cfa.ast.c.CFunctionCallStatement;
import org.sosy_lab.cpachecker.cfa.ast.c.CFunctionDeclaration;
import org.sosy_lab.cpachecker.cfa.ast.c.CIdExpression;
import org.sosy_lab.cpachecker.cfa.ast.c.CInitializer;
import org.sosy_lab.cpachecker.cfa.ast.c.CInitializerExpression;
import org.sosy_lab.cpachecker.cfa.ast.c.CIntegerLiteralExpression;
import org.sosy_lab.cpachecker.cfa.ast.c.CParameterDeclaration;
import org.sosy_lab.cpachecker.cfa.ast.c.CReturnStatement;
import org.sosy_lab.cpachecker.cfa.ast.c.CRightHandSide;
import org.sosy_lab.cpachecker.cfa.ast.c.CSimpleDeclaration;
import org.sosy_lab.cpachecker.cfa.ast.c.CStatement;
import org.sosy_lab.cpachecker.cfa.ast.c.CVariableDeclaration;
import org.sosy_lab.cpachecker.cfa.ast.c.CBinaryExpressionBuilder;
import org.sosy_lab.cpachecker.cfa.model.FunctionEntryNode;
import org.sosy_lab.cpachecker.cfa.model.FunctionExitNode;
import org.sosy_lab.cpachecker.cfa.model.c.CFunctionEntryNode;
import org.sosy_lab.cpachecker.cfa.types.MachineModel;
import org.sosy_lab.cpachecker.cfa.types.c.CBasicType;
import org.sosy_lab.cpachecker.cfa.types.c.CFunctionType;
import org.sosy_lab.cpachecker.cfa.types.c.CNumericTypes;
import org.sosy_lab.cpachecker.cfa.types.c.CSimpleType;
import org.sosy_lab.cpachecker.cfa.types.c.CStorageClass;
import org.sosy_lab.cpachecker.cfa.types.c.CType;
import org.sosy_lab.cpachecker.cfa.types.c.CVoidType;
import org.sosy_lab.cpachecker.cfa.model.CFANode;
import org.sosy_lab.cpachecker.cfa.model.FunctionEntryNode;
import org.sosy_lab.cpachecker.exceptions.UnrecognizedCCodeException;

/**
 * CFA builder for LLVM IR.
 * Metadata stored in the LLVM IR file is ignored.
 */
public class CFABuilder extends LlvmAstVisitor {
  // TODO: Thread Local Storage Model: May be important for concurrency
  // TODO: Aliases (@a = %b) and IFuncs (@a = ifunc @..)

  private static final String RETURN_VAR_NAME = "__retval__";
  private static final String TMP_VAR_PREFIX = "__tmp_";

  private static final CFunctionDeclaration ABORT_FUNC_DECL = new CFunctionDeclaration(
          FileLocation.DUMMY,
          new CFunctionType(
              false,
              false,
              CVoidType.VOID,
              Collections.emptyList(),
              false),
      "abort",
          Collections.emptyList()
  );
  private static final CExpression ABORT_FUNC_NAME =
      new CIdExpression(FileLocation.DUMMY, CVoidType.VOID, "abort", ABORT_FUNC_DECL);

  private static long tmpVarCount = 0;

  private final LogManager logger;
  private final MachineModel machineModel;

  private final LlvmTypeConverter typeConverter;
  private CBinaryExpressionBuilder binaryExpressionBuilder;

  private final Map<Long, CSimpleDeclaration> variableDeclarations;
  private Map<String, CFunctionDeclaration> functionDeclarations;

  public CFABuilder(final LogManager pLogger, final MachineModel pMachineModel) {
    super(pLogger);
    logger = pLogger;
    machineModel = pMachineModel;

    typeConverter = new LlvmTypeConverter(pMachineModel, pLogger);
    variableDeclarations = new HashMap<>();
    binaryExpressionBuilder = new CBinaryExpressionBuilder(pMachineModel, pLogger);
    functionDeclarations = new HashMap<>();
  }

  public ParseResult build(final Module pModule) {
    visit(pModule);

    return new ParseResult(functions, cfaNodes, globalDeclarations, Language.LLVM);
  }

  @Override
  protected FunctionEntryNode visitFunction(final Value pItem) {
    assert pItem.isFunction();

    logger.log(Level.INFO, "Creating function: " + pItem.getValueName());

    return handleFunctionDefinition(pItem);
  }

  @Override
<<<<<<< HEAD
  protected CExpression getBranchCondition(final Value pItem, String funcName) {
    Value cond = pItem.getCondition();
    try {
      return binaryExpressionBuilder.buildBinaryExpression(
        getExpression(cond, funcName),
        new CIntegerLiteralExpression(
            getLocation(pItem),
            CNumericTypes.BOOL,
            BigInteger.ONE),
        BinaryOperator.EQUALS);
    } catch (UnrecognizedCCodeException e) {
        throw new AssertionError(e.toString());
    }
  }

  @Override
  protected CAstNode visitInstruction(final Value pItem, final String pFunctionName) {
=======
  protected List<CAstNode> visitInstruction(final Value pItem, final String pFunctionName) {
>>>>>>> 7f011fc8
    assert pItem.isInstruction();
    pItem.dumpValue();

    if (pItem.isAllocaInst()) {
      return handleAlloca(pItem, pFunctionName);

    } else if (pItem.isReturnInst()) {
      return handleReturn(pItem, pFunctionName);
    } else if (pItem.isUnreachableInst()) {
      return handleUnreachable(pItem, pFunctionName);

    } else if (pItem.isBinaryOperator()) {
      return handleBinaryOp(pItem, pFunctionName);
    } else if (pItem.isUnaryInstruction()) {
      return handleUnaryOp(pItem, pFunctionName);
    } else if (pItem.isStoreInst()) {
      return handleStore(pItem, pFunctionName);
    } else if (pItem.isCallInst()) {
      return handleCall(pItem, pFunctionName);
    } else if (pItem.isCmpInst()) {
      return handleCmpInst(pItem, pFunctionName);
    } else if (pItem.isSwitchInst()) {

      throw new UnsupportedOperationException();
    } else if (pItem.isIndirectBranchInst()) {
      throw new UnsupportedOperationException();
    } else if (pItem.isBranchInst()) {
      return null;
    } else if (pItem.isInvokeInst()) {
      throw new UnsupportedOperationException();
    } else {
      throw new UnsupportedOperationException();
    }
  }

  private List<CAstNode> handleCall(final Value pItem, final String pFunctionName) {
    assert pItem.isCallInst();
    FileLocation loc = getLocation(pItem);
    CType returnType = typeConverter.getCType(pItem.typeOf());
    Value calledFunction = pItem.getOperand(0);
    String functionName = calledFunction.getValueName();
    // May be null and that's ok - CPAchecker will handle the call as a call to a builtin function,
    // then
    CFunctionDeclaration functionDeclaration = functionDeclarations.get(functionName);

    CIdExpression functionNameExp;
    if (functionDeclaration == null) {
      functionNameExp = new CIdExpression(loc, returnType, functionName, null);
    } else {
      functionNameExp =
          new CIdExpression(loc, functionDeclaration.getType(), functionName, functionDeclaration);
    }


    int argumentCount = pItem.getNumOperands();
    List<CExpression> parameters = new ArrayList<>(argumentCount);
    // i = 1 to skip the function name, we only want to look at arguments
    for (int i = 1; i < argumentCount; i++) {
      Value functionArg = pItem.getOperand(i);
      assert functionArg.isConstant() || variableDeclarations.containsKey(functionArg.getAddress());
      parameters.add(getAssignedIdExpression(functionArg, pFunctionName));
    }

    CFunctionCallExpression callExpression = new CFunctionCallExpression(loc, returnType,
        functionNameExp, parameters, functionDeclaration);

    if (returnType.equals(CVoidType.VOID)) {
      return ImmutableList.of(new CFunctionCallStatement(loc, callExpression));
    } else {
      return getAssignStatement(pItem, callExpression, functionName);
    }
  }

  private List<CAstNode> handleUnreachable(final Value pItem, final String pFunctionName) {
    CFunctionCallExpression callExpression =
        new CFunctionCallExpression(getLocation(pItem), CVoidType.VOID, ABORT_FUNC_NAME,
            Collections.emptyList(), ABORT_FUNC_DECL);

    return ImmutableList.of(new CFunctionCallStatement(getLocation(pItem), callExpression));
  }

  private List<CAstNode> handleUnaryOp(final Value pItem, final String pFunctionName) {
     if (pItem.isLoadInst()) {
       return handleLoad(pItem, pFunctionName);
     } else {
       throw new UnsupportedOperationException(
           "LLVM does not yet support operator with opcode " + pItem.getOpCode());
     }
  }

  private List<CAstNode> handleLoad(final Value pItem, final String pFunctionName) {
    CIdExpression assignee = getAssignedIdExpression(pItem, pFunctionName);
    CExpression expression = getAssignedIdExpression(pItem.getOperand(0), pFunctionName);
    return ImmutableList.of(
        new CExpressionAssignmentStatement(getLocation(pItem), assignee, expression));
  }

  private List<CAstNode> handleStore(final Value pItem, final String pFunctionName) {
    CIdExpression assignee = getAssignedIdExpression(pItem.getOperand(1), pFunctionName);
    CExpression expression = getExpression(pItem.getOperand(0), pFunctionName);
    return ImmutableList.of(
        new CExpressionAssignmentStatement(getLocation(pItem), assignee, expression));
  }

  private List<CAstNode> handleAlloca(final Value pItem, String pFunctionName) {
    // We ignore the specifics and handle alloca statements like C declarations of variables
    CSimpleDeclaration assignedVar = getAssignedVarDeclaration(pItem, pFunctionName, null);
    return ImmutableList.of(assignedVar);
  }

  private List<CAstNode> handleReturn(final Value pItem, final String pFuncName) {
    Value returnVal = pItem.getReturnValue();
    Optional<CExpression> maybeExpression;
    Optional<CAssignment> maybeAssignment;
    if (returnVal == null) {
      maybeExpression = Optional.absent();
      maybeAssignment = Optional.absent();

    } else {
      CExpression returnExp = getExpression(returnVal, pFuncName);
      maybeExpression = Optional.of(returnExp);

      CSimpleDeclaration returnVarDecl = getReturnVar(pFuncName, returnExp.getExpressionType());

      CIdExpression returnVar = new CIdExpression(getLocation(returnVal), returnVarDecl);

      CAssignment returnVarAssignment =
          new CExpressionAssignmentStatement(getLocation(returnVal), returnVar, returnExp);
      maybeAssignment = Optional.of(returnVarAssignment);
    }

    return ImmutableList.of(
        new CReturnStatement(getLocation(pItem), maybeExpression, maybeAssignment));
  }

  private String getQualifiedName(String pReturnVarName, String pFuncName) {
    return pFuncName + "::" + pReturnVarName;
  }

  private List<CAstNode> handleBinaryOp(final Value pItem, String pFunctionName) {
    LLVMOpcode opCode =  pItem.getOpCode();

    switch (opCode) {
      // Arithmetic operations
      case LLVMAdd:
      case LLVMFAdd:
      case LLVMSub:
      case LLVMFSub:
      case LLVMMul:
      case LLVMFMul:
      case LLVMUDiv:
      case LLVMSDiv:
      case LLVMFDiv:
      case LLVMURem:
      case LLVMSRem:
      case LLVMFRem:
      case LLVMShl:
      case LLVMLShr:
      case LLVMAShr:
      case LLVMAnd:
      case LLVMOr:
      case LLVMXor:
        return handleArithmeticOp(pItem, opCode, pFunctionName);

      // Comparison operations
      case LLVMICmp:
        break;
      case LLVMFCmp:
        break;

      // Select operator
      case LLVMSelect:
        break;

      // Sign extension/truncation operations
      case LLVMTrunc:
        break;
      case LLVMZExt:
        break;
      case LLVMSExt:
        break;
      case LLVMFPToUI:
        break;
      case LLVMFPToSI:
        break;
      case LLVMUIToFP:
        break;
      case LLVMSIToFP:
        break;
      case LLVMFPTrunc:
        break;
      case LLVMFPExt:
        break;
      case LLVMPtrToInt:
        break;
      case LLVMIntToPtr:
        break;
      case LLVMBitCast:
        break;
      case LLVMAddrSpaceCast:
        break;

      // Aggregate operations
      case LLVMExtractValue:
        break;
      case LLVMInsertValue:
        break;

      case LLVMPHI:
        break;

      case LLVMGetElementPtr:
        break;


      case LLVMUserOp1:
      case LLVMUserOp2:
      case LLVMVAArg:
      // Vector operations
      case LLVMExtractElement:
      case LLVMInsertElement:
      case LLVMShuffleVector:
      // Concurrency-centric operations
      case LLVMFence:

      case LLVMAtomicCmpXchg:
        break;
      case LLVMAtomicRMW:
        break;
      default:
        throw new UnsupportedOperationException(opCode.toString());
    }
    CExpression dummy_exp = new CIntegerLiteralExpression(
        getLocation(pItem),
        new CSimpleType(false, false, CBasicType.INT,
            false, false, false, false,
            false, false, false),
        BigInteger.ONE
    );
    return ImmutableList.of(new CExpressionStatement(getLocation(pItem), dummy_exp));
  }

  private List<CAstNode> handleArithmeticOp(
      final Value pItem,
      final LLVMOpcode pOpCode,
      final String pFunctionName
  ) {
    final CType expressionType = typeConverter.getCType(pItem.typeOf());

    // TODO: Currently we only support flat expressions, no nested ones. Makes this work
    // in the future.
    Value operand1 = pItem.getOperand(0); // First operand
    logger.log(Level.INFO, "Getting id expression for operand 1");
    CExpression operand1Exp = getExpression(operand1, pFunctionName);
    Value operand2 = pItem.getOperand(1); // Second operand
    logger.log(Level.INFO, "Getting id expression for operand 2");
    CExpression operand2Exp = getExpression(operand2, pFunctionName);

    CBinaryExpression.BinaryOperator operation;
    switch (pOpCode) {
      case LLVMAdd:
      case LLVMFAdd:
        operation = BinaryOperator.PLUS;
        break;
      case LLVMSub:
      case LLVMFSub:
        operation = BinaryOperator.MINUS;
        break;
      case LLVMMul:
      case LLVMFMul:
        operation = BinaryOperator.MULTIPLY;
        break;
      case LLVMUDiv:
      case LLVMSDiv:
      case LLVMFDiv:
        // TODO: Respect unsigned and signed divide
        operation = BinaryOperator.DIVIDE;
        break;
      case LLVMURem:
      case LLVMSRem:
      case LLVMFRem:
        // TODO: Respect unsigned and signed modulo
        operation = BinaryOperator.MODULO;
        break;
      case LLVMShl: // Shift left
        operation = BinaryOperator.SHIFT_LEFT;
        break;
      case LLVMLShr: // Logical shift right
      case LLVMAShr: // arithmetic shift right
        // TODO Differentiate between logical and arithmetic shift somehow
        operation = BinaryOperator.SHIFT_RIGHT;
        break;
      case LLVMAnd:
        operation = BinaryOperator.BINARY_AND;
        break;
      case LLVMOr:
        operation = BinaryOperator.BINARY_OR;
        break;
      case LLVMXor:
        operation = BinaryOperator.BINARY_XOR;
        break;
      default:
        throw new UnsupportedOperationException(String.valueOf(pOpCode.value()));
    }

    CExpression expression = new CBinaryExpression(
        getLocation(pItem),
        expressionType,
        expressionType, // calculation type is expression type in LLVM
        operand1Exp,
        operand2Exp,
        operation
        );

    return getAssignStatement(pItem, expression, pFunctionName);
  }

  private CExpression getExpression(final Value pItem, final String pFunctionName) {
    if (pItem.isConstantInt() || pItem.isConstantFP()) {
      return getConstant(pItem);
    } else {
      return getAssignedIdExpression(pItem, pFunctionName);
    }
  }

  private CExpression getConstant(final Value pItem) {
    if (pItem.isConstantInt()) {
      long constantValue = pItem.constIntGetSExtValue();
      return new CIntegerLiteralExpression(
          getLocation(pItem),
          CNumericTypes.LONG_LONG_INT,
          BigInteger.valueOf(constantValue));
    } else {
      assert pItem.isConstantFP();
      throw new UnsupportedOperationException("LLVM parsing does not support float constants yet");
    }
  }

  private List<CAstNode> getAssignStatement(
      final Value pAssignee,
      final CRightHandSide pAssignment,
      final String pFunctionName
  ) {
    long assigneeId = pAssignee.getAddress();
    // Variable is already declared, so it must only be assigned the new value
    if (variableDeclarations.containsKey(assigneeId)) {
      CIdExpression assigneeIdExp = getAssignedIdExpression(pAssignee, pFunctionName);
      if (pAssignment instanceof CFunctionCallExpression) {
        return ImmutableList.of(new CFunctionCallAssignmentStatement(
            getLocation(pAssignee),
            assigneeIdExp,
            (CFunctionCallExpression) pAssignment
        ));

      } else {
        return ImmutableList.of(new CExpressionAssignmentStatement(
            getLocation(pAssignee),
            assigneeIdExp,
            (CExpression) pAssignment));
      }

    } else {  // Variable must be newly declared
      if (pAssignment instanceof CFunctionCallExpression) {
        CSimpleDeclaration assigneeDecl =
            getAssignedVarDeclaration(pAssignee, pFunctionName, null);
        CIdExpression assigneeIdExp = getAssignedIdExpression(pAssignee, pFunctionName);

        return ImmutableList.of(
            assigneeDecl,
            new CFunctionCallAssignmentStatement(
              getLocation(pAssignee),
              assigneeIdExp,
              (CFunctionCallExpression) pAssignment)
        );

      } else {
        CInitializer initializer =
            new CInitializerExpression(getLocation(pAssignee), (CExpression) pAssignment);
        CSimpleDeclaration assigneeDecl =
            getAssignedVarDeclaration(pAssignee, pFunctionName, initializer);
        return ImmutableList.of(assigneeDecl);
      }
    }
  }

  private CSimpleDeclaration getAssignedVarDeclaration(
      final Value pItem,
      final String pFunctionName,
      final CInitializer pInitializer
  ) {
    final long itemId = pItem.getAddress();
    if (!variableDeclarations.containsKey(itemId)) {
      String assignedVar = pItem.getValueName();

      if (assignedVar.isEmpty()) {
        assignedVar = getTempVar();
      }

      final boolean isGlobal = pItem.isGlobalValue();
      // TODO: Support static and other storage classes
      final CStorageClass storageClass = CStorageClass.AUTO;
      CType varType;
      // We handle alloca not like malloc, which returns a pointer, but as a general
      // variable declaration. Consider that here by using the allocated type, not the
      // pointer of that type alloca returns.
      if (pItem.isAllocaInst()) {
        varType = typeConverter.getCType(pItem.getAllocatedType());
      } else {
        varType = typeConverter.getCType(pItem.typeOf());
      }

      CSimpleDeclaration newDecl = new CVariableDeclaration(
          getLocation(pItem),
          isGlobal,
          storageClass,
          varType,
          assignedVar,
          getQualifiedName(assignedVar, pFunctionName),
          assignedVar,
          pInitializer);
      variableDeclarations.put(itemId, newDecl);
    }

    return variableDeclarations.get(itemId);
  }


  private CIdExpression getAssignedIdExpression(final Value pItem, final String pFunctionName) {
    logger.log(Level.INFO, "Getting var declaration for item");
    pItem.dumpValue();
    assert variableDeclarations.containsKey(pItem.getAddress())
        : "ID expression has no declaration!";
    CSimpleDeclaration assignedVarDeclaration =
        variableDeclarations.get(pItem.getAddress());
    String assignedVarName = assignedVarDeclaration.getName();
    CType expressionType = assignedVarDeclaration.getType();

    return new CIdExpression(
        getLocation(pItem), expressionType, assignedVarName, assignedVarDeclaration);
  }

  private String getTempVar() {
    tmpVarCount++;
    return TMP_VAR_PREFIX + tmpVarCount;
  }

  private FunctionEntryNode handleFunctionDefinition(final Value pFuncDef) {
    String functionName = pFuncDef.getValueName();

    // Function type
    TypeRef functionType = pFuncDef.typeOf();
    TypeRef elemType = functionType.getElementType();
    CFunctionType cFuncType = (CFunctionType) typeConverter.getCType(elemType);

    // Parameters
    List<Value> paramVs = pFuncDef.getParams();
    List<CParameterDeclaration> parameters = new ArrayList<>(paramVs.size());
    int unnamed_value = 1;
    for (Value v : paramVs) {
      String paramName = v.getValueName();
      if (paramName.isEmpty()) {
        paramName = Integer.toString(++unnamed_value);
      }

      CType paramType = typeConverter.getCType(v.typeOf());
      CParameterDeclaration parameter = new CParameterDeclaration(FileLocation.DUMMY, paramType, paramName);
      parameters.add(parameter);
    }

    // Function declaration, exit
    CFunctionDeclaration functionDeclaration = new CFunctionDeclaration(
        getLocation(pFuncDef),
        cFuncType,
        functionName,
        parameters);
    functionDeclarations.put(functionName, functionDeclaration);
    FunctionExitNode functionExit = new FunctionExitNode(functionName);
    addNode(functionName, functionExit);

    // Return variable : The return value is written to this
    Optional<CVariableDeclaration> returnVar;
    CType returnType = cFuncType.getReturnType();
    if (returnType.equals(CVoidType.VOID)) {
      returnVar = Optional.absent();

    } else {
      CVariableDeclaration returnVarDecl = getReturnVar(functionName, returnType);
      returnVar = Optional.of(returnVarDecl);
    }

    FunctionEntryNode entry = new CFunctionEntryNode(
      getLocation(pFuncDef), functionDeclaration,
      functionExit, returnVar);
    functionExit.setEntryNode(entry);

    return entry;
  }

  private CVariableDeclaration getReturnVar(String pFunctionName, CType pType) {
    return new CVariableDeclaration(
        FileLocation.DUMMY, false, CStorageClass.AUTO, pType, RETURN_VAR_NAME,
        RETURN_VAR_NAME, getQualifiedName(RETURN_VAR_NAME, pFunctionName), null /* no initializer */);
  }

  private CAstNode handleCmpInst(final Value pItem, String pFunctionName) {
    // the only one supported now
    assert pItem.isICmpInst();

    BinaryOperator operator = null;
    switch (pItem.getICmpPredicate()) {
        case LLVMIntEQ:
            operator = BinaryOperator.EQUALS;
            break;
        case LLVMIntNE:
            operator = BinaryOperator.NOT_EQUALS;
            break;
        case LLVMIntUGT:
        case LLVMIntSGT:
            operator = BinaryOperator.GREATER_THAN;
            break;
        case LLVMIntULT:
        case LLVMIntSLT:
            operator = BinaryOperator.LESS_THAN;
            break;
        case LLVMIntULE:
        case LLVMIntSLE:
            operator = BinaryOperator.LESS_EQUAL;
            break;
        case LLVMIntUGE:
        case LLVMIntSGE:
            operator = BinaryOperator.GREATER_EQUAL;
        default:
            throw new UnsupportedOperationException("Unsupported predicate");
    }

    assert operator != null;
    Value operand1 = pItem.getOperand(0);
    Value operand2 = pItem.getOperand(1);

    try {
      CBinaryExpression cmp = binaryExpressionBuilder.buildBinaryExpression(
        getExpression(operand1, pFunctionName),
        getExpression(operand2, pFunctionName),
        operator);

      return new CExpressionAssignmentStatement(getLocation(pItem),
                                                getAssignedIdExpression(pItem, pFunctionName),
                                                cmp);
    } catch (UnrecognizedCCodeException e) {
        throw new UnsupportedOperationException(e.toString());
    }
  }

  @Override
  protected ADeclaration visitGlobalItem(final Value pItem) {
    /*
    assert !pItem.isExternallyInitialized();

    // now we handle only simple initializers
    Value initializer = pItem.getInitializer();
    return getConstant(initializer);
    */
    return null;
  }

  private FileLocation getLocation(final Value pItem) {
    return FileLocation.DUMMY;
  }
}<|MERGE_RESOLUTION|>--- conflicted
+++ resolved
@@ -142,7 +142,6 @@
   }
 
   @Override
-<<<<<<< HEAD
   protected CExpression getBranchCondition(final Value pItem, String funcName) {
     Value cond = pItem.getCondition();
     try {
@@ -159,10 +158,7 @@
   }
 
   @Override
-  protected CAstNode visitInstruction(final Value pItem, final String pFunctionName) {
-=======
   protected List<CAstNode> visitInstruction(final Value pItem, final String pFunctionName) {
->>>>>>> 7f011fc8
     assert pItem.isInstruction();
     pItem.dumpValue();
 
@@ -184,6 +180,7 @@
       return handleCall(pItem, pFunctionName);
     } else if (pItem.isCmpInst()) {
       return handleCmpInst(pItem, pFunctionName);
+      return null;
     } else if (pItem.isSwitchInst()) {
 
       throw new UnsupportedOperationException();
@@ -708,9 +705,9 @@
         getExpression(operand2, pFunctionName),
         operator);
 
-      return new CExpressionAssignmentStatement(getLocation(pItem),
-                                                getAssignedIdExpression(pItem, pFunctionName),
-                                                cmp);
+      return ImmutableList.of(new CExpressionAssignmentStatement(getLocation(pItem),
+                                      getAssignedIdExpression(pItem, pFunctionName),
+                                      cmp));
     } catch (UnrecognizedCCodeException e) {
         throw new UnsupportedOperationException(e.toString());
     }
