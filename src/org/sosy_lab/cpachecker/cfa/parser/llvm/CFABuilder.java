--- conflicted
+++ resolved
@@ -27,12 +27,7 @@
 import com.google.common.collect.TreeMultimap;
 import java.util.ArrayList;
 import java.util.List;
-<<<<<<< HEAD
-import org.bridj.IntValuedEnum;
-import org.llvm.BasicBlock;
-=======
 import java.util.logging.Level;
->>>>>>> 92e7337a
 import org.llvm.Module;
 import org.llvm.TypeRef;
 import org.llvm.Value;
@@ -42,16 +37,8 @@
 import org.sosy_lab.cpachecker.cfa.ast.ADeclaration;
 import org.sosy_lab.cpachecker.cfa.ast.FileLocation;
 import org.sosy_lab.cpachecker.cfa.ast.c.CStatement;
-<<<<<<< HEAD
-import org.sosy_lab.cpachecker.cfa.ast.c.CFunctionDeclaration;
-import org.sosy_lab.cpachecker.cfa.ast.c.CVariableDeclaration;
-import org.sosy_lab.cpachecker.cfa.model.FunctionExitNode;
-import org.sosy_lab.cpachecker.cfa.model.c.CFunctionEntryNode;
-import org.sosy_lab.cpachecker.cfa.model.c.CLabelNode;
-=======
 import org.sosy_lab.cpachecker.cfa.model.CFANode;
 import org.sosy_lab.cpachecker.cfa.model.FunctionEntryNode;
->>>>>>> 92e7337a
 import org.sosy_lab.cpachecker.cfa.types.MachineModel;
 import org.sosy_lab.cpachecker.cfa.types.c.CFunctionType;
 import org.sosy_lab.cpachecker.util.Pair;
@@ -73,12 +60,9 @@
 
   private final LogManager logger;
   private final MachineModel machineModel;
-<<<<<<< HEAD
-=======
 
   private final LlvmTypeConverter typeConverter;
 
->>>>>>> 92e7337a
   private SortedSetMultimap<String, CFANode> cfaNodes;
   private List<Pair<ADeclaration, String>> globalDeclarations;
 
@@ -86,11 +70,8 @@
     logger = pLogger;
     machineModel = pMachineModel;
 
-<<<<<<< HEAD
-=======
     typeConverter = new LlvmTypeConverter(pMachineModel, pLogger);
 
->>>>>>> 92e7337a
     cfaNodes = TreeMultimap.create();
     globalDeclarations = new ArrayList<>();
   }
@@ -105,11 +86,7 @@
   protected FunctionEntryNode visitFunction(final Value pItem) {
     assert pItem.isFunction();
 
-<<<<<<< HEAD
-    System.out.println("Creating function: " + pItem.getValueName());
-=======
     logger.log(Level.INFO, "Creating function: " + pItem.getValueName());
->>>>>>> 92e7337a
 
     return handleFunctionDefinition(pItem);
   }
@@ -124,92 +101,6 @@
   private FunctionEntryNode handleFunctionDefinition(final Value pFuncDef) {
     TypeRef functionType = pFuncDef.typeOf();
 
-<<<<<<< HEAD
-    CType cReturnType = getCType(returnType);
-    CFunctionDeclaration functionDeclaration = null;
-    FunctionExitNode functionExit = null;
-    Optional<CVariableDeclaration> returnVar = null;
-
-    /* FIXME
-    return new CFunctionEntryNode(getLocation(pFuncDef), functionDeclaration,
-                                  functionExit, returnVar);
-    */
-    return null;
-  }
-
-  private CType getCType(final TypeRef pReturnType) {
-    CType cType = null; // FIXME
-    final boolean isConst = false;
-    final boolean isVolatile = false;
-
-    IntValuedEnum<LLVMTypeKind> typeKind = pReturnType.getTypeKind();
-    long tk = typeKind.value();
-
-    if (tk == LLVMTypeKind.LLVMVoidTypeKind.value()) {
-      return CVoidType.VOID;
-    } else if (tk == LLVMTypeKind.LLVMIntegerTypeKind.value()) {
-      int integerWidth = pReturnType.getIntTypeWidth();
-      return getIntegerType(integerWidth, isConst, isVolatile);
-
-    } else if (tk == LLVMTypeKind.LLVMFloatTypeKind.value()
-        || tk == LLVMTypeKind.LLVMDoubleTypeKind.value()) {
-      // TODO
-    } else if (tk == LLVMTypeKind.LLVMArrayTypeKind.value()) {
-
-    }
-    return cType;
-  }
-
-  private CType getIntegerType(
-      final int pIntegerWidth,
-      final boolean pIsConst,
-      final boolean pIsVolatile
-  ) {
-    final boolean isSigned = false;
-    final boolean isComplex = false;
-    final boolean isImaginary = false;
-    final boolean isUnsigned = true;
-
-    final boolean isLong = false;
-    boolean isShort = false;
-    boolean isLonglong = false;
-
-    CBasicType basicType;
-
-    switch (pIntegerWidth) {
-      case 1:
-        basicType = CBasicType.BOOL;
-        break;
-      case 2:
-        basicType = CBasicType.INT;
-        isShort = true;
-        break;
-      case 4:
-        basicType = CBasicType.INT;
-        // keep everything set to 'false' for default int
-        break;
-      case 8:
-        basicType = CBasicType.INT;
-        // We use long long since it is 8 bytes for both 32 and 64 bit machines
-        isLonglong = true;
-        break;
-      default:
-        throw new AssertionError("Unhandled integer bitwidth " + pIntegerWidth);
-    }
-
-    return new CSimpleType(
-        pIsConst,
-        pIsVolatile,
-        basicType,
-        isLong,
-        isShort,
-        isSigned,
-        isUnsigned,
-        isComplex,
-        isImaginary,
-        isLonglong
-        );
-=======
     CFunctionType cFuncType = (CFunctionType) typeConverter.getCType(functionType);
 
     /* FIXME
@@ -225,38 +116,11 @@
     return new CFunctionEntryNode(getLocation(pFuncDef), functionDeclaration, functionExit, returnVar);
     */
     return null;
->>>>>>> 92e7337a
   }
 
   @Override
   protected Behavior visitGlobalItem(final Value pItem) {
     return Behavior.CONTINUE; // Parent will iterate through the statements of the block that way
-<<<<<<< HEAD
-  }
-
-  public static class FunctionDefinition {
-
-    private CFunctionDeclaration funcDecl;
-    private CFunctionEntryNode entryNode;
-
-    public FunctionDefinition(
-        final CFunctionDeclaration pFuncDecl,
-        final CFunctionEntryNode pEntryNode
-    ) {
-      funcDecl = pFuncDecl;
-      entryNode = pEntryNode;
-    }
-
-    public CFunctionEntryNode getEntryNode() {
-      return entryNode;
-    }
-
-    public void setEntryNode(final CFunctionEntryNode pEntryNode) {
-      entryNode = pEntryNode;
-    }
-
-=======
->>>>>>> 92e7337a
   }
 
   private FileLocation getLocation(final Value pItem) {
