/*
 * CPAchecker is a tool for configurable software verification.
 *  This file is part of CPAchecker.
 *
 *  Copyright (C) 2007-2017  Dirk Beyer
 *  All rights reserved.
 *
 *  Licensed under the Apache License, Version 2.0 (the "License");
 *  you may not use this file except in compliance with the License.
 *  You may obtain a copy of the License at
 *
 *      http://www.apache.org/licenses/LICENSE-2.0
 *
 *  Unless required by applicable law or agreed to in writing, software
 *  distributed under the License is distributed on an "AS IS" BASIS,
 *  WITHOUT WARRANTIES OR CONDITIONS OF ANY KIND, either express or implied.
 *  See the License for the specific language governing permissions and
 *  limitations under the License.
 *
 *
 *  CPAchecker web page:
 *    http://cpachecker.sosy-lab.org
 */
package org.sosy_lab.cpachecker.cfa.parser.llvm;

import com.google.common.base.Optional;
import java.math.BigInteger;
import java.util.ArrayList;
import java.util.HashMap;
import java.util.List;
import java.util.Map;
import java.util.logging.Level;
import org.llvm.Module;
import org.llvm.TypeRef;
import org.llvm.Value;
import org.llvm.binding.LLVMLibrary.LLVMOpcode;
import org.sosy_lab.common.log.LogManager;
import org.sosy_lab.cpachecker.cfa.Language;
import org.sosy_lab.cpachecker.cfa.ParseResult;
import org.sosy_lab.cpachecker.cfa.ast.FileLocation;
import org.sosy_lab.cpachecker.cfa.ast.c.CAssignment;
import org.sosy_lab.cpachecker.cfa.ast.c.CAstNode;
import org.sosy_lab.cpachecker.cfa.ast.c.CBinaryExpression;
import org.sosy_lab.cpachecker.cfa.ast.c.CBinaryExpression.BinaryOperator;
import org.sosy_lab.cpachecker.cfa.ast.c.CExpression;
import org.sosy_lab.cpachecker.cfa.ast.c.CExpressionAssignmentStatement;
import org.sosy_lab.cpachecker.cfa.ast.c.CExpressionStatement;
import org.sosy_lab.cpachecker.cfa.ast.c.CFunctionDeclaration;
import org.sosy_lab.cpachecker.cfa.ast.c.CIdExpression;
import org.sosy_lab.cpachecker.cfa.ast.c.CIntegerLiteralExpression;
import org.sosy_lab.cpachecker.cfa.ast.c.CParameterDeclaration;
import org.sosy_lab.cpachecker.cfa.ast.c.CReturnStatement;
import org.sosy_lab.cpachecker.cfa.ast.c.CSimpleDeclaration;
import org.sosy_lab.cpachecker.cfa.ast.c.CVariableDeclaration;
import org.sosy_lab.cpachecker.cfa.ast.c.CBinaryExpression;
import org.sosy_lab.cpachecker.cfa.ast.c.CBinaryExpressionBuilder;
import org.sosy_lab.cpachecker.cfa.ast.c.CBinaryExpression.BinaryOperator;
import org.sosy_lab.cpachecker.cfa.model.FunctionEntryNode;
import org.sosy_lab.cpachecker.cfa.model.FunctionExitNode;
import org.sosy_lab.cpachecker.cfa.model.c.CFunctionEntryNode;
import org.sosy_lab.cpachecker.cfa.types.MachineModel;
import org.sosy_lab.cpachecker.cfa.types.c.CBasicType;
import org.sosy_lab.cpachecker.cfa.types.c.CFunctionType;
import org.sosy_lab.cpachecker.cfa.types.c.CNumericTypes;
import org.sosy_lab.cpachecker.cfa.types.c.CSimpleType;
import org.sosy_lab.cpachecker.cfa.types.c.CStorageClass;
import org.sosy_lab.cpachecker.cfa.types.c.CType;
import org.sosy_lab.cpachecker.cfa.types.c.CVoidType;
<<<<<<< HEAD
import org.sosy_lab.cpachecker.cfa.model.CFANode;
import org.sosy_lab.cpachecker.cfa.model.FunctionEntryNode;
import org.sosy_lab.cpachecker.exceptions.UnrecognizedCCodeException;

=======
>>>>>>> b5d1dfcb

/**
 * CFA builder for LLVM IR.
 * Metadata stored in the LLVM IR file is ignored.
 */
public class CFABuilder extends LlvmAstVisitor {
  // TODO: Thread Local Storage Model: May be important for concurrency
  // TODO: Aliases (@a = %b) and IFuncs (@a = ifunc @..)

  private static final String RETURN_VAR_NAME = "__retval__";
  private static final String TMP_VAR_PREFIX = "__tmp_";
  private static long tmpVarCount = 0;

  private final LogManager logger;
  private final MachineModel machineModel;

  private final LlvmTypeConverter typeConverter;
  private CBinaryExpressionBuilder binaryExpressionBuilder;

  private final Map<Long, CSimpleDeclaration> variableDeclarations;

  public CFABuilder(final LogManager pLogger, final MachineModel pMachineModel) {
    super(pLogger);
    logger = pLogger;
    machineModel = pMachineModel;

    typeConverter = new LlvmTypeConverter(pMachineModel, pLogger);
    variableDeclarations = new HashMap<>();
    binaryExpressionBuilder = new CBinaryExpressionBuilder(pMachineModel, pLogger);
  }

  public ParseResult build(final Module pModule) {
    visit(pModule);

    return new ParseResult(functions, cfaNodes, globalDeclarations, Language.LLVM);
  }

  @Override
  protected FunctionEntryNode visitFunction(final Value pItem) {
    assert pItem.isFunction();

    logger.log(Level.INFO, "Creating function: " + pItem.getValueName());

    return handleFunctionDefinition(pItem);
  }

  @Override
  protected CAstNode visitInstruction(final Value pItem, final String pFunctionName) {
    assert pItem.isInstruction();
    pItem.dumpValue();

    if (pItem.isAllocaInst()) {
      return handleAlloca(pItem, pFunctionName);

    } else if (pItem.isReturnInst()) {
      return handleReturn(pItem, pFunctionName);
    } else if (pItem.isUnreachableInst()) {
      // TODO

    } else if (pItem.isBinaryOperator()) {
      return handleBinaryOp(pItem, pFunctionName);
    } else if (pItem.isUnaryInstruction()) {
      return handleUnaryOp(pItem, pFunctionName);
    } else if (pItem.isStoreInst()) {
      return handleStore(pItem, pFunctionName);
    } else if (pItem.isCallInst()) {
      // TODO
    } else if (pItem.isCmpInst()) {
      return handleCmpInst(pItem, pFunctionName);
    } else if (pItem.isSwitchInst()) {
      throw new UnsupportedOperationException();
    } else if (pItem.isIndirectBranchInst()) {
      throw new UnsupportedOperationException();
    } else if (pItem.isInvokeInst()) {
      throw new UnsupportedOperationException();
    } else {
      throw new UnsupportedOperationException();
    }

    CExpression dummy_exp = new CIntegerLiteralExpression(
        getLocation(pItem),
        CNumericTypes.UNSIGNED_INT,
        BigInteger.ONE
    );
    return new CExpressionStatement(getLocation(pItem), dummy_exp);
  }

  private CAstNode handleUnaryOp(final Value pItem, final String pFunctionName) {
     if (pItem.isLoadInst()) {
       return handleLoad(pItem, pFunctionName);
     } else {
       throw new UnsupportedOperationException(
           "LLVM does not yet support operator with opcode " + pItem.getOpCode());
     }
  }

  private CAstNode handleLoad(final Value pItem, final String pFunctionName) {
    CIdExpression assignee = getAssignedIdExpression(pItem, pFunctionName);
    CExpression expression = getAssignedIdExpression(pItem.getOperand(0), pFunctionName);
    return new CExpressionAssignmentStatement(getLocation(pItem), assignee, expression);
  }

  private CAstNode handleStore(final Value pItem, final String pFunctionName) {
    CIdExpression assignee = getAssignedIdExpression(pItem.getOperand(1), pFunctionName);
    CExpression expression = getExpression(pItem.getOperand(0), pFunctionName);
    return new CExpressionAssignmentStatement(getLocation(pItem), assignee, expression);
  }

  private CAstNode handleAlloca(final Value pItem, String pFunctionName) {
    // We ignore the specifics and handle alloca statements like C declarations of variables
    CSimpleDeclaration assignedVar = getAssignedVarDeclaration(pItem, pFunctionName);
    return assignedVar;
  }

  private CSimpleDeclaration getAssignedVarDeclaration(
      final Value pItem,
      final String pFunctionName
  ) {
    final long itemId = pItem.getAddress();
    if (!variableDeclarations.containsKey(itemId)) {
      String assignedVar = pItem.getValueName();

      if (assignedVar.isEmpty()) {
        assignedVar = getTempVar();
      }

      final boolean isGlobal = pItem.isGlobalValue();
      // TODO: Support static and other storage classes
      final CStorageClass storageClass = CStorageClass.AUTO;
<<<<<<< HEAD
      final CType varType = typeConverter.getCType(pItem.typeOf());
=======
      CType varType;
      // We handle alloca not like malloc, which returns a pointer, but as a general
      // variable declaration. Consider that here by using the allocated type, not the
      // pointer of that type alloca returns.
      if (pItem.isAllocaInst()) {
        varType = typeConverter.getCType(pItem.getAllocatedType());
      } else {
        varType = typeConverter.getCType(pItem.typeOf());
      }
>>>>>>> b5d1dfcb

      CSimpleDeclaration newDecl = new CVariableDeclaration(
          getLocation(pItem),
          isGlobal,
          storageClass,
          varType,
          assignedVar,
          getQualifiedName(assignedVar, pFunctionName),
          assignedVar,
          null);
      variableDeclarations.put(itemId, newDecl);
    }

<<<<<<< HEAD
    return variableDeclarations.get(pItem.getAddress());
=======
    return variableDeclarations.get(itemId);
>>>>>>> b5d1dfcb
  }

  private CAstNode handleReturn(final Value pItem, final String pFuncName) {
    Value returnVal = pItem.getReturnValue();
    Optional<CExpression> maybeExpression;
    Optional<CAssignment> maybeAssignment;
    if (returnVal == null) {
      maybeExpression = Optional.absent();
      maybeAssignment = Optional.absent();

    } else {
      CExpression returnExp = getExpression(returnVal, pFuncName);
      maybeExpression = Optional.of(returnExp);

      CSimpleDeclaration returnVarDecl = getReturnVar(pFuncName, returnExp.getExpressionType());

      CIdExpression returnVar = new CIdExpression(getLocation(returnVal), returnVarDecl);

      CAssignment returnVarAssignment =
          new CExpressionAssignmentStatement(getLocation(returnVal), returnVar, returnExp);
      maybeAssignment = Optional.of(returnVarAssignment);
    }

    return new CReturnStatement(getLocation(pItem), maybeExpression, maybeAssignment);
  }

  private String getQualifiedName(String pReturnVarName, String pFuncName) {
    return pFuncName + "::" + pReturnVarName;
  }

  private CAstNode handleBinaryOp(final Value pItem, String pFunctionName) {
    LLVMOpcode opCode =  pItem.getOpCode();

    switch (opCode) {
      // Arithmetic operations
      case LLVMAdd:
      case LLVMFAdd:
      case LLVMSub:
      case LLVMFSub:
      case LLVMMul:
      case LLVMFMul:
      case LLVMUDiv:
      case LLVMSDiv:
      case LLVMFDiv:
      case LLVMURem:
      case LLVMSRem:
      case LLVMFRem:
      case LLVMShl:
      case LLVMLShr:
      case LLVMAShr:
        return handleArithmeticOp(pItem, opCode, pFunctionName);

      // Boolean operations
      case LLVMAnd:
        break;
      case LLVMOr:
        break;
      case LLVMXor:
        break;

      // Comparison operations
      case LLVMICmp:
        break;
      case LLVMFCmp:
        break;

      // Select operator
      case LLVMSelect:
        break;

      // Sign extension/truncation operations
      case LLVMTrunc:
        break;
      case LLVMZExt:
        break;
      case LLVMSExt:
        break;
      case LLVMFPToUI:
        break;
      case LLVMFPToSI:
        break;
      case LLVMUIToFP:
        break;
      case LLVMSIToFP:
        break;
      case LLVMFPTrunc:
        break;
      case LLVMFPExt:
        break;
      case LLVMPtrToInt:
        break;
      case LLVMIntToPtr:
        break;
      case LLVMBitCast:
        break;
      case LLVMAddrSpaceCast:
        break;

      // Aggregate operations
      case LLVMExtractValue:
        break;
      case LLVMInsertValue:
        break;

      case LLVMPHI:
        break;

      case LLVMGetElementPtr:
        break;


      case LLVMUserOp1:
      case LLVMUserOp2:
      case LLVMVAArg:
      // Vector operations
      case LLVMExtractElement:
      case LLVMInsertElement:
      case LLVMShuffleVector:
      // Concurrency-centric operations
      case LLVMFence:

      case LLVMAtomicCmpXchg:
        break;
      case LLVMAtomicRMW:
        break;
      default:
        throw new UnsupportedOperationException(opCode.toString());
    }
    CExpression dummy_exp = new CIntegerLiteralExpression(
        getLocation(pItem),
        new CSimpleType(false, false, CBasicType.INT,
            false, false, false, false,
            false, false, false),
        BigInteger.ONE
    );
    return new CExpressionStatement(getLocation(pItem), dummy_exp);
  }

  private CAstNode handleArithmeticOp(
      final Value pItem,
      final LLVMOpcode pOpCode,
      final String pFunctionName
  ) {
    final CType expressionType = typeConverter.getCType(pItem.typeOf());

    // TODO: Currently we only support flat expressions, no nested ones. Makes this work
    // in the future.
    Value operand1 = pItem.getOperand(0); // First operand
    logger.log(Level.INFO, "Getting id expression for operand 1");
    CExpression operand1Exp = getExpression(operand1, pFunctionName);
    Value operand2 = pItem.getOperand(1); // Second operand
    logger.log(Level.INFO, "Getting id expression for operand 2");
    CExpression operand2Exp = getExpression(operand2, pFunctionName);

    CBinaryExpression.BinaryOperator operation;
    switch (pOpCode) {
      case LLVMAdd:
      case LLVMFAdd:
        operation = BinaryOperator.PLUS;
        break;
      case LLVMSub:
      case LLVMFSub:
        operation = BinaryOperator.MINUS;
        break;
      case LLVMMul:
      case LLVMFMul:
        operation = BinaryOperator.MULTIPLY;
        break;
      case LLVMUDiv:
      case LLVMSDiv:
      case LLVMFDiv:
        // TODO: Respect unsigned and signed divide
        operation = BinaryOperator.DIVIDE;
        break;
      case LLVMURem:
      case LLVMSRem:
      case LLVMFRem:
        // TODO: Respect unsigned and signed modulo
        operation = BinaryOperator.MODULO;
        break;
      case LLVMShl: // Shift left
        operation = BinaryOperator.SHIFT_LEFT;
        break;
      case LLVMLShr: // Logical shift right
      case LLVMAShr: // arithmetic shift right
        // TODO Differentiate between logical and arithmetic shift somehow
        operation = BinaryOperator.SHIFT_RIGHT;
        break;
      default:
        throw new UnsupportedOperationException(String.valueOf(pOpCode.value()));
    }

    CExpression expression = new CBinaryExpression(
        getLocation(pItem),
        expressionType,
        expressionType, // calculation type is expression type in LLVM
        operand1Exp,
        operand2Exp,
        operation
        );

    CIdExpression assignedVar = getAssignedIdExpression(pItem, pFunctionName);

    assert expressionType.equals(assignedVar.getExpressionType())
        : "Expression returns type different from assigned variable";
    return new CExpressionAssignmentStatement(getLocation(pItem), assignedVar, expression);
  }

  private CExpression getExpression(final Value pItem, final String pFunctionName) {
    if (pItem.isConstantInt() || pItem.isConstantFP()) {
      return getConstant(pItem);
    } else {
      return getAssignedIdExpression(pItem, pFunctionName);
    }
  }

  private CExpression getConstant(final Value pItem) {
    if (pItem.isConstantInt()) {
      long constantValue = pItem.constIntGetZExtValue();
      return new CIntegerLiteralExpression(
          getLocation(pItem),
          CNumericTypes.UNSIGNED_LONG_LONG_INT,
          BigInteger.valueOf(constantValue));
    } else {
      assert pItem.isConstantFP();
      throw new UnsupportedOperationException("LLVM parsing does not support float constants yet");
    }
  }

  private CIdExpression getAssignedIdExpression(final Value pItem, final String pFunctionName) {
    logger.log(Level.INFO, "Getting var declaration for item");
    pItem.dumpValue();
    CSimpleDeclaration assignedVarDeclaration = getAssignedVarDeclaration(pItem, pFunctionName);
    String assignedVarName = assignedVarDeclaration.getName();
    CType expressionType = assignedVarDeclaration.getType();

    return new CIdExpression(
        getLocation(pItem), expressionType, assignedVarName, assignedVarDeclaration);
  }

  private String getTempVar() {
    tmpVarCount++;
    return TMP_VAR_PREFIX + tmpVarCount;
  }

  private FunctionEntryNode handleFunctionDefinition(final Value pFuncDef) {
    String functionName = pFuncDef.getValueName();

    // Function type
    TypeRef functionType = pFuncDef.typeOf();
    TypeRef elemType = functionType.getElementType();
    CFunctionType cFuncType = (CFunctionType) typeConverter.getCType(elemType);

    // Parameters
    List<Value> paramVs = pFuncDef.getParams();
    List<CParameterDeclaration> parameters = new ArrayList<>(paramVs.size());
    int unnamed_value = 1;
    for (Value v : paramVs) {
      String paramName = v.getValueName();
      if (paramName.isEmpty()) {
        paramName = Integer.toString(++unnamed_value);
      }

      CType paramType = typeConverter.getCType(v.typeOf());
      CParameterDeclaration parameter = new CParameterDeclaration(FileLocation.DUMMY, paramType, paramName);
      parameters.add(parameter);
    }

    // Function declaration, exit
    CFunctionDeclaration functionDeclaration = new CFunctionDeclaration(
        getLocation(pFuncDef),
        cFuncType,
        functionName,
        parameters);
    FunctionExitNode functionExit = new FunctionExitNode(functionName);

    // Return variable : The return value is written to this
    Optional<CVariableDeclaration> returnVar;
    CType returnType = cFuncType.getReturnType();
    if (returnType.equals(CVoidType.VOID)) {
      returnVar = Optional.absent();

    } else {
      CVariableDeclaration returnVarDecl = getReturnVar(functionName, returnType);
      returnVar = Optional.of(returnVarDecl);
    }

    FunctionEntryNode entry = new CFunctionEntryNode(
      getLocation(pFuncDef), functionDeclaration,
      functionExit, returnVar);
    functionExit.setEntryNode(entry);

    return entry;
  }

  private CVariableDeclaration getReturnVar(String pFunctionName, CType pType) {
    return new CVariableDeclaration(
        FileLocation.DUMMY, false, CStorageClass.AUTO, pType, RETURN_VAR_NAME,
        RETURN_VAR_NAME, getQualifiedName(RETURN_VAR_NAME, pFunctionName), null /* no initializer */);
  }

  private CAstNode handleCmpInst(final Value pItem, String pFunctionName) {
    // the only one supported now
    assert pItem.isICmpInst();

    BinaryOperator operator = null;
    switch (pItem.getICmpPredicate()) {
        case LLVMIntEQ:
            operator = BinaryOperator.EQUALS;
            break;
        case LLVMIntNE:
            operator = BinaryOperator.NOT_EQUALS;
            break;
        case LLVMIntUGT:
        case LLVMIntSGT:
            operator = BinaryOperator.GREATER_THAN;
            break;
        case LLVMIntULT:
        case LLVMIntSLT:
            operator = BinaryOperator.LESS_THAN;
            break;
        case LLVMIntULE:
        case LLVMIntSLE:
            operator = BinaryOperator.LESS_EQUAL;
            break;
        case LLVMIntUGE:
        case LLVMIntSGE:
            operator = BinaryOperator.GREATER_EQUAL;
        default:
            throw new UnsupportedOperationException("Unsupported predicate");
    }

    assert operator != null;
    Value operand1 = pItem.getOperand(0);
    Value operand2 = pItem.getOperand(1);

    try {
      return binaryExpressionBuilder.buildBinaryExpression(
        new CIdExpression(getLocation(pItem), getAssignedVarDeclaration(operand1, pFunctionName)),
        new CIdExpression(getLocation(pItem), getAssignedVarDeclaration(operand2, pFunctionName)),
        operator);
    } catch (UnrecognizedCCodeException e) {
        throw new UnsupportedOperationException(e.toString());
    }
  }

  @Override
  protected Behavior visitGlobalItem(final Value pItem) {
    return Behavior.CONTINUE; // Parent will iterate through the statements of the block that way
  }

  private FileLocation getLocation(final Value pItem) {
    return FileLocation.DUMMY;
  }
}<|MERGE_RESOLUTION|>--- conflicted
+++ resolved
@@ -66,13 +66,9 @@
 import org.sosy_lab.cpachecker.cfa.types.c.CStorageClass;
 import org.sosy_lab.cpachecker.cfa.types.c.CType;
 import org.sosy_lab.cpachecker.cfa.types.c.CVoidType;
-<<<<<<< HEAD
 import org.sosy_lab.cpachecker.cfa.model.CFANode;
 import org.sosy_lab.cpachecker.cfa.model.FunctionEntryNode;
 import org.sosy_lab.cpachecker.exceptions.UnrecognizedCCodeException;
-
-=======
->>>>>>> b5d1dfcb
 
 /**
  * CFA builder for LLVM IR.
@@ -202,9 +198,6 @@
       final boolean isGlobal = pItem.isGlobalValue();
       // TODO: Support static and other storage classes
       final CStorageClass storageClass = CStorageClass.AUTO;
-<<<<<<< HEAD
-      final CType varType = typeConverter.getCType(pItem.typeOf());
-=======
       CType varType;
       // We handle alloca not like malloc, which returns a pointer, but as a general
       // variable declaration. Consider that here by using the allocated type, not the
@@ -214,7 +207,6 @@
       } else {
         varType = typeConverter.getCType(pItem.typeOf());
       }
->>>>>>> b5d1dfcb
 
       CSimpleDeclaration newDecl = new CVariableDeclaration(
           getLocation(pItem),
@@ -228,11 +220,7 @@
       variableDeclarations.put(itemId, newDecl);
     }
 
-<<<<<<< HEAD
-    return variableDeclarations.get(pItem.getAddress());
-=======
     return variableDeclarations.get(itemId);
->>>>>>> b5d1dfcb
   }
 
   private CAstNode handleReturn(final Value pItem, final String pFuncName) {
