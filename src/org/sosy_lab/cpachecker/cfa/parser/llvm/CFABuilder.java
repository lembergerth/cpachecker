/*
 * CPAchecker is a tool for configurable software verification.
 *  This file is part of CPAchecker.
 *
 *  Copyright (C) 2007-2017  Dirk Beyer
 *  All rights reserved.
 *
 *  Licensed under the Apache License, Version 2.0 (the "License");
 *  you may not use this file except in compliance with the License.
 *  You may obtain a copy of the License at
 *
 *      http://www.apache.org/licenses/LICENSE-2.0
 *
 *  Unless required by applicable law or agreed to in writing, software
 *  distributed under the License is distributed on an "AS IS" BASIS,
 *  WITHOUT WARRANTIES OR CONDITIONS OF ANY KIND, either express or implied.
 *  See the License for the specific language governing permissions and
 *  limitations under the License.
 *
 *
 *  CPAchecker web page:
 *    http://cpachecker.sosy-lab.org
 */
package org.sosy_lab.cpachecker.cfa.parser.llvm;

import com.google.common.base.Optional;
<<<<<<< HEAD
=======
import java.math.BigInteger;
>>>>>>> 361f5834
import java.util.ArrayList;
import java.util.List;
import java.util.logging.Level;
import org.llvm.Module;
import org.llvm.TypeRef;
import org.llvm.Value;
import org.llvm.binding.LLVMLibrary.LLVMOpcode;
import org.sosy_lab.common.log.LogManager;
import org.sosy_lab.cpachecker.cfa.Language;
import org.sosy_lab.cpachecker.cfa.ParseResult;
import org.sosy_lab.cpachecker.cfa.ast.FileLocation;
import org.sosy_lab.cpachecker.cfa.ast.c.CAssignment;
import org.sosy_lab.cpachecker.cfa.ast.c.CAstNode;
import org.sosy_lab.cpachecker.cfa.ast.c.CExpression;
import org.sosy_lab.cpachecker.cfa.ast.c.CExpressionAssignmentStatement;
import org.sosy_lab.cpachecker.cfa.ast.c.CExpressionStatement;
import org.sosy_lab.cpachecker.cfa.ast.c.CFunctionDeclaration;
import org.sosy_lab.cpachecker.cfa.ast.c.CIdExpression;
import org.sosy_lab.cpachecker.cfa.ast.c.CIntegerLiteralExpression;
import org.sosy_lab.cpachecker.cfa.ast.c.CParameterDeclaration;
import org.sosy_lab.cpachecker.cfa.ast.c.CReturnStatement;
import org.sosy_lab.cpachecker.cfa.ast.c.CSimpleDeclaration;
import org.sosy_lab.cpachecker.cfa.ast.c.CVariableDeclaration;
import org.sosy_lab.cpachecker.cfa.model.FunctionEntryNode;
import org.sosy_lab.cpachecker.cfa.model.FunctionExitNode;
import org.sosy_lab.cpachecker.cfa.model.c.CFunctionEntryNode;
import org.sosy_lab.cpachecker.cfa.types.MachineModel;
import org.sosy_lab.cpachecker.cfa.types.c.CBasicType;
import org.sosy_lab.cpachecker.cfa.types.c.CFunctionType;
import org.sosy_lab.cpachecker.cfa.types.c.CSimpleType;
import org.sosy_lab.cpachecker.cfa.types.c.CStorageClass;
import org.sosy_lab.cpachecker.cfa.types.c.CType;
import org.sosy_lab.cpachecker.cfa.types.c.CVoidType;
import org.sosy_lab.cpachecker.cfa.model.CFANode;
import org.sosy_lab.cpachecker.cfa.model.FunctionEntryNode;

/**
 * CFA builder for LLVM IR.
 * Metadata stored in the LLVM IR file is ignored.
 */
public class CFABuilder extends LlvmAstVisitor {
  // TODO: Thread Local Storage Model: May be important for concurrency
  // TODO: Aliases (@a = %b) and IFuncs (@a = ifunc @..)

  private static final String RETURN_VAR_NAME = "__retval__";
  private static final String TMP_VAR_PREFIX = "__tmp_";
  private static long tmpVarCount = 0;

  private final LogManager logger;
  private final MachineModel machineModel;

  private final LlvmTypeConverter typeConverter;

  public CFABuilder(final LogManager pLogger, final MachineModel pMachineModel) {
    super(pLogger);
    logger = pLogger;
    machineModel = pMachineModel;

    typeConverter = new LlvmTypeConverter(pMachineModel, pLogger);
  }

  public ParseResult build(final Module pModule) {
    visit(pModule);

    return new ParseResult(functions, cfaNodes, globalDeclarations, Language.LLVM);
  }

  @Override
  protected FunctionEntryNode visitFunction(final Value pItem) {
    assert pItem.isFunction();

    logger.log(Level.INFO, "Creating function: " + pItem.getValueName());

    return handleFunctionDefinition(pItem);
  }

  @Override
  protected CAstNode visitInstruction(final Value pItem, final String pFunctionName) {
    assert pItem.isInstruction();
    pItem.dumpValue();

    if (pItem.isAllocaInst()) {
      return handleAlloca(pItem, pFunctionName);

    } else if (pItem.isReturnInst()) {
      return handleReturn(pItem, pFunctionName);
    } else if (pItem.isUnreachableInst()) {
      // TODO

    } else if (pItem.isBinaryOperator()) {
      return handleBinaryOp(pItem, pFunctionName);
    } else if (pItem.isUnaryInstruction()) {
      // TODO
    } else if (pItem.isLoadInst()) {
      //TODO
    } else if (pItem.isStoreInst()) {
      //TODO
    } else if (pItem.isCallInst()) {
      // TODO
    } else if (pItem.isSwitchInst()) {
      throw new UnsupportedOperationException();
    } else if (pItem.isIndirectBranchInst()) {
      throw new UnsupportedOperationException();
    } else if (pItem.isInvokeInst()) {
      throw new UnsupportedOperationException();
    } else {
      throw new UnsupportedOperationException();
    }

    CExpression dummy_exp = new CIntegerLiteralExpression(
        getLocation(pItem),
        new CSimpleType(false, false, CBasicType.INT, false, false, false, false, false, false, false),
        BigInteger.ONE
    );
    return new CExpressionStatement(getLocation(pItem), dummy_exp);
  }

  private CAstNode handleAlloca(final Value pItem, String pFunctionName) {
    // We ignore the specifics and handle alloca statements like C declarations
    String assignedVar = pItem.getValueName();
    if (assignedVar.isEmpty()) {
      assignedVar = getTempVar();
    }

    final boolean isGlobal = pItem.isGlobalValue();
    // TODO: Support static and other storage classes
    final CStorageClass storageClass = CStorageClass.AUTO;
    final CType varType = typeConverter.getCType(pItem.getAllocatedType());

    return new CVariableDeclaration(
        getLocation(pItem),
        isGlobal,
        storageClass,
        varType,
        assignedVar,
        getQualifiedName(assignedVar, pFunctionName),
        assignedVar,
        null);
  }

  private CAstNode handleReturn(final Value pItem, final String pFuncName) {
    Value returnVal = pItem.getReturnValue();
    Optional<CExpression> maybeExpression;
    Optional<CAssignment> maybeAssignment;
    if (returnVal == null) {
      maybeExpression = Optional.absent();
      maybeAssignment = Optional.absent();

    } else {
      CExpression returnExp = (CExpression) visitInstruction(returnVal, pFuncName);
      maybeExpression = Optional.of(returnExp);

      CSimpleDeclaration returnVarDecl = getReturnVar(pFuncName, returnExp.getExpressionType());
      CIdExpression returnVar = new CIdExpression(getLocation(returnVal), returnVarDecl);

      CAssignment returnVarAssignment =
          new CExpressionAssignmentStatement(getLocation(returnVal), returnVar, returnExp);
      maybeAssignment = Optional.of(returnVarAssignment);
    }

    return new CReturnStatement(getLocation(pItem), maybeExpression, maybeAssignment);
  }

  private String getQualifiedName(String pReturnVarName, String pFuncName) {
    return pFuncName + "::" + pReturnVarName;
  }

  private CAstNode handleBinaryOp(final Value pItem, String pFunctionName) {
    LLVMOpcode opCode =  pItem.getOpCode();

    switch (opCode) {
      // Arithmetic operations
      case LLVMAdd:
        break;
      case LLVMFAdd:
        break;
      case LLVMSub:
        break;
      case LLVMFSub:
        break;
      case LLVMMul:
        break;
      case LLVMFMul:
        break;
      case LLVMUDiv:
        break;
      case LLVMSDiv:
        break;
      case LLVMFDiv:
        break;
      case LLVMURem:
        break;
      case LLVMSRem:
        break;
      case LLVMFRem:
        break;
      case LLVMShl:
        break;
      case LLVMLShr:
        break;
      case LLVMAShr:
        break;

      // Boolean operations
      case LLVMAnd:
        break;
      case LLVMOr:
        break;
      case LLVMXor:
        break;

      // Comparison operations
      case LLVMICmp:
        break;
      case LLVMFCmp:
        break;

      // Select operator
      case LLVMSelect:
        break;

      // Sign extension/truncation operations
      case LLVMTrunc:
        break;
      case LLVMZExt:
        break;
      case LLVMSExt:
        break;
      case LLVMFPToUI:
        break;
      case LLVMFPToSI:
        break;
      case LLVMUIToFP:
        break;
      case LLVMSIToFP:
        break;
      case LLVMFPTrunc:
        break;
      case LLVMFPExt:
        break;
      case LLVMPtrToInt:
        break;
      case LLVMIntToPtr:
        break;
      case LLVMBitCast:
        break;
      case LLVMAddrSpaceCast:
        break;

      // Aggregate operations
      case LLVMExtractValue:
        break;
      case LLVMInsertValue:
        break;

      case LLVMPHI:
        break;

      case LLVMGetElementPtr:
        break;


      case LLVMUserOp1:
      case LLVMUserOp2:
      case LLVMVAArg:
      // Vector operations
      case LLVMExtractElement:
      case LLVMInsertElement:
      case LLVMShuffleVector:
      // Concurrency-centric operations
      case LLVMFence:

      case LLVMAtomicCmpXchg:
        break;
      case LLVMAtomicRMW:
        break;
      default:
        throw new UnsupportedOperationException(opCode.toString());
    }
    CExpression dummy_exp = new CIntegerLiteralExpression(
        getLocation(pItem),
        new CSimpleType(false, false, CBasicType.INT, false, false, false, false, false, false, false),
        BigInteger.ONE
    );
    return new CExpressionStatement(getLocation(pItem), dummy_exp);
  }

  private String getTempVar() {
    tmpVarCount++;
    return TMP_VAR_PREFIX + tmpVarCount;
  }

  private FunctionEntryNode handleFunctionDefinition(final Value pFuncDef) {
    String functionName = pFuncDef.getValueName();

    // Function type
    TypeRef functionType = pFuncDef.typeOf();
    TypeRef elemType = functionType.getElementType();
    CFunctionType cFuncType = (CFunctionType) typeConverter.getCType(elemType);

    // Parameters
    List<Value> paramVs = pFuncDef.getParams();
    List<CParameterDeclaration> parameters = new ArrayList<>(paramVs.size());
    int unnamed_value = 1;
    for (Value v : paramVs) {
      String paramName = v.getValueName();
      if (paramName.isEmpty()) {
        paramName = Integer.toString(++unnamed_value);
      }

      CType paramType = typeConverter.getCType(v.typeOf());
      CParameterDeclaration parameter = new CParameterDeclaration(FileLocation.DUMMY, paramType, paramName);
      parameters.add(parameter);
    }

    // Function declaration, exit
    CFunctionDeclaration functionDeclaration = new CFunctionDeclaration(
        getLocation(pFuncDef),
        cFuncType,
        functionName,
        parameters);
    FunctionExitNode functionExit = new FunctionExitNode(functionName);

    // Return variable : The return value is written to this
    Optional<CVariableDeclaration> returnVar;
    CType returnType = cFuncType.getReturnType();
    if (returnType.equals(CVoidType.VOID)) {
      returnVar = Optional.absent();

    } else {
      CVariableDeclaration returnVarDecl = getReturnVar(functionName, returnType);
      returnVar = Optional.of(returnVarDecl);
    }

    FunctionEntryNode entry = new CFunctionEntryNode(
      getLocation(pFuncDef), functionDeclaration,
      functionExit, returnVar);
    functionExit.setEntryNode(entry);

    return entry;
<<<<<<< HEAD
=======
  }

  private CVariableDeclaration getReturnVar(String pFunctionName, CType pType) {
    return new CVariableDeclaration(
        FileLocation.DUMMY, false, CStorageClass.AUTO, pType, RETURN_VAR_NAME,
        RETURN_VAR_NAME, getQualifiedName(RETURN_VAR_NAME, pFunctionName), null /* no initializer */);
>>>>>>> 361f5834
  }

  @Override
  protected Behavior visitGlobalItem(final Value pItem) {
    return Behavior.CONTINUE; // Parent will iterate through the statements of the block that way
  }

  private FileLocation getLocation(final Value pItem) {
    return FileLocation.DUMMY;
  }
}<|MERGE_RESOLUTION|>--- conflicted
+++ resolved
@@ -24,10 +24,7 @@
 package org.sosy_lab.cpachecker.cfa.parser.llvm;
 
 import com.google.common.base.Optional;
-<<<<<<< HEAD
-=======
 import java.math.BigInteger;
->>>>>>> 361f5834
 import java.util.ArrayList;
 import java.util.List;
 import java.util.logging.Level;
@@ -368,15 +365,12 @@
     functionExit.setEntryNode(entry);
 
     return entry;
-<<<<<<< HEAD
-=======
   }
 
   private CVariableDeclaration getReturnVar(String pFunctionName, CType pType) {
     return new CVariableDeclaration(
         FileLocation.DUMMY, false, CStorageClass.AUTO, pType, RETURN_VAR_NAME,
         RETURN_VAR_NAME, getQualifiedName(RETURN_VAR_NAME, pFunctionName), null /* no initializer */);
->>>>>>> 361f5834
   }
 
   @Override
