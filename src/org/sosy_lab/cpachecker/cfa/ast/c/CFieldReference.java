--- conflicted
+++ resolved
@@ -2,7 +2,7 @@
  *  CPAchecker is a tool for configurable software verification.
  *  This file is part of CPAchecker.
  *
- *  Copyright (C) 2007-2012  Dirk Beyer
+ *  Copyright (C) 2007-2013  Dirk Beyer
  *  All rights reserved.
  *
  *  Licensed under the Apache License, Version 2.0 (the "License");
@@ -23,19 +23,21 @@
  */
 package org.sosy_lab.cpachecker.cfa.ast.c;
 
+import java.util.Objects;
+
+import org.sosy_lab.cpachecker.cfa.ast.AExpression;
+import org.sosy_lab.cpachecker.cfa.ast.FileLocation;
+import org.sosy_lab.cpachecker.cfa.types.c.CCompositeType;
+import org.sosy_lab.cpachecker.cfa.types.c.CCompositeType.CCompositeTypeMemberDeclaration;
 import org.sosy_lab.cpachecker.cfa.types.c.CType;
 
-<<<<<<< HEAD
-public final class CFieldReference extends CExpression {
-=======
 public final class CFieldReference extends AExpression implements CLeftHandSide {
->>>>>>> 30d65383
 
   private final String         name;
   private final CExpression owner;
   private final boolean        isPointerDereference;
 
-  public CFieldReference(final CFileLocation pFileLocation,
+  public CFieldReference(final FileLocation pFileLocation,
                             final CType pType,
                             final String pName,
                             final CExpression pOwner,
@@ -44,8 +46,6 @@
     name = pName;
     owner = pOwner;
     isPointerDereference = pIsPointerDereference;
-<<<<<<< HEAD
-=======
 
     assert checkFieldAccess();
   }
@@ -70,7 +70,6 @@
   @Override
   public CType getExpressionType() {
     return (CType) super.getExpressionType();
->>>>>>> 30d65383
   }
 
   public String getFieldName() {
@@ -106,4 +105,40 @@
     String op = isPointerDereference ? "->" : ".";
     return left + op  + name;
   }
+
+  /* (non-Javadoc)
+   * @see java.lang.Object#hashCode()
+   */
+  @Override
+  public int hashCode() {
+    final int prime = 31;
+    int result = 7;
+    result = prime * result + (isPointerDereference ? 1231 : 1237);
+    result = prime * result + Objects.hashCode(name);
+    result = prime * result + Objects.hashCode(owner);
+    result = prime * result + super.hashCode();
+    return result;
+  }
+
+  /* (non-Javadoc)
+   * @see java.lang.Object#equals(java.lang.Object)
+   */
+  @Override
+  public boolean equals(Object obj) {
+    if (this == obj) {
+      return true;
+    }
+
+    if (!(obj instanceof CFieldReference)
+        || !super.equals(obj)) {
+      return false;
+    }
+
+    CFieldReference other = (CFieldReference) obj;
+
+    return Objects.equals(other.isPointerDereference, isPointerDereference)
+            && Objects.equals(other.name, name)
+            && Objects.equals(other.owner, owner);
+  }
+
 }