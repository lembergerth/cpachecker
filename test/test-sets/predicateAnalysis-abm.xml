--- conflicted
+++ resolved
@@ -4,20 +4,6 @@
   <option name="-noout"/>
   <option name="-heap">1200M</option>
 
-<<<<<<< HEAD
-  <test name="abm">
-    <sourcefiles>
-      <includesfile>locks.set</includesfile>
-      <includesfile>ntdrivers-simplified.set</includesfile>
-      <includesfile>ntdrivers.set</includesfile>
-      <includesfile>ssh-simplified.set</includesfile>
-      <includesfile>ssh.set</includesfile>
-      <includesfile>systemc.set</includesfile>
-      <includesfile>nested.set</includesfile>
-      <includesfile>VeriSec.set</includesfile>
-      <include>../programs/linux-kernel/*.cil.c</include>
-    </sourcefiles>
-=======
   <sourcefiles name="ControlFlowInteger">
     <includesfile>../programs/benchmarks/ControlFlowInteger.set</includesfile>
     <option name="-spec">sv-comp</option>
@@ -39,23 +25,13 @@
   </sourcefiles>
 
   <rundefinition name="abm">
->>>>>>> 30d65383
     <option name="-predicateAnalysis-abm"/>
-  </test>
-  <test name="abm-auxiliaryPredicates">
-    <sourcefiles>
-      <includesfile>locks.set</includesfile>
-      <includesfile>ntdrivers-simplified.set</includesfile>
-      <includesfile>ntdrivers.set</includesfile>
-      <includesfile>ssh-simplified.set</includesfile>
-      <includesfile>ssh.set</includesfile>
-      <includesfile>systemc.set</includesfile>
-      <includesfile>nested.set</includesfile>
-      <includesfile>VeriSec.set</includesfile>
-      <include>../programs/linux-kernel/*.cil.c</include>
-    </sourcefiles>
+  </rundefinition>
+
+  <rundefinition name="abm-auxiliaryPredicates">
     <option name="-predicateAnalysis-abm-auxiliaryPredicates"/>
-  </test>
+  </rundefinition>
+
   <columns>
     <column title="total">time for CPAchecker</column>
     <column title="reached">Total size of all ARGs</column>
