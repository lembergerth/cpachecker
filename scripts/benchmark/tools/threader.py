--- conflicted
+++ resolved
@@ -38,13 +38,9 @@
         return 'Threader'
 
 
-<<<<<<< HEAD
-    def getCmdline(self, executable, options, sourcefile, propertyfile):
-=======
     def getCmdline(self, executable, options, sourcefiles, propertyfile, rlimits):
         assert len(sourcefiles) == 1, "only one sourcefile supported"
         sourcefile = sourcefiles[0]
->>>>>>> be2a31db
         workingDir = self.getWorkingDirectory(executable)
         return [os.path.relpath(executable, start=workingDir)] + options + [os.path.relpath(sourcefile, start=workingDir)]
 
